﻿using System;
using System.Collections.Concurrent;
using System.Collections.Generic;
using System.IO;
using System.Linq;
using System.Reflection;
using System.Text.RegularExpressions;
using Esprima;
using Esprima.Ast;
using Jint.Native;
using Jint.Native.ArrayBuffer;
using Jint.Runtime;
using Jint.Runtime.Descriptors;
using Jint.Runtime.Interop;
using Newtonsoft.Json.Linq;
using Xunit.Abstractions;
using Xunit.Sdk;

namespace Jint.Tests.Test262
{
    public abstract class Test262Test
    {
        private static readonly Dictionary<string, Script> Sources;

        private static readonly string BasePath;

        private static readonly TimeZoneInfo _pacificTimeZone;

        private static readonly Dictionary<string, string> _skipReasons = new(StringComparer.OrdinalIgnoreCase);

        private static readonly HashSet<string> _strictSkips = new(StringComparer.OrdinalIgnoreCase);

        static Test262Test()
        {
            //NOTE: The Date tests in test262 assume the local timezone is Pacific Standard Time
            try
            {
                _pacificTimeZone = TimeZoneInfo.FindSystemTimeZoneById("Pacific Standard Time");
            }
            catch (TimeZoneNotFoundException)
            {
                // https://stackoverflow.com/questions/47848111/how-should-i-fetch-timezoneinfo-in-a-platform-agnostic-way
                // should be natively supported soon https://github.com/dotnet/runtime/issues/18644
                _pacificTimeZone = TimeZoneInfo.FindSystemTimeZoneById("America/Los_Angeles");
            }

            var assemblyPath = new Uri(typeof(Test262Test).GetTypeInfo().Assembly.Location).LocalPath;
            var assemblyDirectory = new FileInfo(assemblyPath).Directory;

            BasePath = assemblyDirectory.Parent.Parent.Parent.FullName;

            string[] files =
            {
                "sta.js",
                "assert.js",
                "arrayContains.js",
                "isConstructor.js",
                "promiseHelper.js",
                "propertyHelper.js",
                "compareArray.js",
                "decimalToHexString.js",
                "proxyTrapsHelper.js",
                "dateConstants.js",
                "assertRelativeDateMs.js",
                "regExpUtils.js",
                "nans.js",
                "compareIterator.js",
                "nativeFunctionMatcher.js",
                "wellKnownIntrinsicObjects.js",
                "fnGlobalObject.js",
                "testTypedArray.js",
                "detachArrayBuffer.js",
                "byteConversionValues.js"
            };

            Sources = new Dictionary<string, Script>(files.Length);
            for (var i = 0; i < files.Length; i++)
            {
                var source = File.ReadAllText(Path.Combine(BasePath, "harness", files[i]));
                Sources[files[i]] = new JavaScriptParser(source, new ParserOptions(files[i])).ParseScript();
            }

            var content = File.ReadAllText(Path.Combine(BasePath, "test/skipped.json"));
            var doc = JArray.Parse(content);
            foreach (var entry in doc.Values<JObject>())
            {
                var source = entry["source"].Value<string>();
                _skipReasons[source] = entry["reason"].Value<string>();
                if (entry.TryGetValue("mode", out var mode) && mode.Value<string>() == "strict")
                {
                    _strictSkips.Add(source);
                }
            }
        }

        protected void RunTestCode(string fileName, string code, bool strict)
        {
            var engine = new Engine(cfg => cfg
                .LocalTimeZone(_pacificTimeZone)
                .Strict(strict)
            );

            engine.Execute(Sources["sta.js"]);
            engine.Execute(Sources["assert.js"]);
            engine.SetValue("print",
                new ClrFunctionInstance(engine, "print", (thisObj, args) => TypeConverter.ToString(args.At(0))));

            var o = engine.Realm.Intrinsics.Object.Construct(Arguments.Empty);
            o.FastSetProperty("evalScript", new PropertyDescriptor(new ClrFunctionInstance(engine, "evalScript",
                (thisObj, args) =>
                {
                    if (args.Length > 1)
                    {
                        throw new Exception("only script parsing supported");
                    }

                    var options = new ParserOptions {AdaptRegexp = true, Tolerant = false};
                    var parser = new JavaScriptParser(args.At(0).AsString(), options);
                    var script = parser.ParseScript(strict);

                    return engine.Evaluate(script);
                }), true, true, true));

            o.FastSetProperty("createRealm", new PropertyDescriptor(new ClrFunctionInstance(engine, "createRealm",
                (thisObj, args) =>
                {
                    var realm = engine._host.CreateRealm();
                    realm.GlobalObject.Set("global", realm.GlobalObject);
                    return realm.GlobalObject;
                }), true, true, true));

            o.FastSetProperty("detachArrayBuffer", new PropertyDescriptor(new ClrFunctionInstance(engine, "detachArrayBuffer",
                (thisObj, args) =>
                {
                    var buffer = (ArrayBufferInstance) args.At(0);
                    buffer.DetachArrayBuffer();
                    return JsValue.Undefined;
                }), true, true, true));

            engine.SetValue("$262", o);

            var includes = Regex.Match(code, @"includes: \[(.+?)\]");
            if (includes.Success)
            {
                var files = includes.Groups[1].Captures[0].Value.Split(',', StringSplitOptions.TrimEntries | StringSplitOptions.RemoveEmptyEntries);
                foreach (var file in files)
                {
                    if (file == "hidden-constructors.js")
                    {
                        // suite refers to non-existent file
                        continue;
                    }

                    engine.Execute(Sources[file.Trim()]);
                }
            }

            if (code.IndexOf("propertyHelper.js", StringComparison.OrdinalIgnoreCase) != -1)
            {
                engine.Execute(Sources["propertyHelper.js"]);
            }

            string lastError = null;

            bool negative = code.IndexOf("negative:", StringComparison.Ordinal) > -1;
            try
            {
                engine.Execute(new JavaScriptParser(code, new ParserOptions(fileName)).ParseScript());
            }
            catch (JavaScriptException j)
            {
                lastError = j.ToString();
            }
            catch (Exception e)
            {
                lastError = e.ToString();
            }

            if (!negative && !string.IsNullOrWhiteSpace(lastError))
            {
                throw new XunitException(lastError);
            }
        }

        protected void RunTestInternal(SourceFile sourceFile)
        {
            if (sourceFile.Skip)
            {
                return;
            }

            if (sourceFile.Code.IndexOf("onlyStrict", StringComparison.Ordinal) < 0)
            {
                RunTestCode(sourceFile.Source, sourceFile.Code, strict: false);
            }

            if (!_strictSkips.Contains(sourceFile.Source)
                && sourceFile.Code.IndexOf("noStrict", StringComparison.Ordinal) < 0)
            {
                RunTestCode(sourceFile.Source, sourceFile.Code, strict: true);
            }
        }

        public static IEnumerable<object[]> SourceFiles(string pathPrefix, bool skipped)
        {
            var results = new ConcurrentBag<object[]>();
            var fixturesPath = Path.Combine(BasePath, "test");
            var segments = pathPrefix.Split('\\');
            var searchPath = Path.Combine(fixturesPath, Path.Combine(segments));
            var files = Directory.GetFiles(searchPath, "*", SearchOption.AllDirectories);

            foreach (var file in files)
            {
<<<<<<< HEAD
                if(file.IndexOf("_FIXTURE", StringComparison.OrdinalIgnoreCase) != -1)
=======
                if (file.IndexOf("_FIXTURE", StringComparison.OrdinalIgnoreCase) != -1)
>>>>>>> 546462e6
                {
                    // Files bearing a name which includes the sequence _FIXTURE MUST NOT be interpreted
                    // as standalone tests; they are intended to be referenced by test files.
                    continue;
                }

                var name = file.Substring(fixturesPath.Length + 1).Replace("\\", "/");
                bool skip = _skipReasons.TryGetValue(name, out var reason);

                var code = skip ? "" : File.ReadAllText(file);

                var flags = Regex.Match(code, "flags: \\[(.+?)\\]");
                if (flags.Success)
                {
                    var items = flags.Groups[1].Captures[0].Value.Split(',');
                    foreach (var item in items.Select(x => x.Trim()))
                    {
                        switch (item)
                        {
                            // TODO implement
                            case "async":
                                skip = true;
                                reason = "async not implemented";
                                break;
                        }
                    }
                }

                var features = Regex.Match(code, "features: \\[(.+?)\\]");
                if (features.Success)
                {
                    var items = features.Groups[1].Captures[0].Value.Split(',');
                    foreach (var item in items.Select(x => x.Trim()))
                    {
                        switch (item)
                        {
                            // TODO implement
                            case "tail-call-optimization":
                                skip = true;
                                reason = "tail-calls not implemented";
                                break;
                            case "BigInt":
                                skip = true;
                                reason = "BigInt not implemented";
                                break;
                            case "generators":
                                skip = true;
                                reason = "generators not implemented";
                                break;
                            case "async-functions":
                                skip = true;
                                reason = "async-functions not implemented";
                                break;
                            case "async-iteration":
                                skip = true;
                                reason = "async not implemented";
                                break;
                            case "class-fields-private":
                            case "class-fields-public":
                                skip = true;
                                reason = "private/public class fields not implemented in esprima";
                                break;
                            case "String.prototype.replaceAll":
                                skip = true;
                                reason = "not in spec yet";
                                break;
                            case "u180e":
                                skip = true;
                                reason = "unicode/regexp not implemented";
                                break;
                            case "regexp-match-indices":
                                skip = true;
                                reason = "regexp-match-indices not implemented";
                                break;
                            case "regexp-named-groups":
                                skip = true;
                                reason = "regexp-named-groups not implemented";
                                break;
                            case "regexp-lookbehind":
                                skip = true;
                                reason = "regexp-lookbehind not implemented";
                                break;
                            case "SharedArrayBuffer":
                                skip = true;
                                reason = "SharedArrayBuffer not implemented";
                                break;
                            case "resizable-arraybuffer":
                                skip = true;
                                reason = "resizable-arraybuffer not implemented";
                                break;
                            case "json-modules":
                                skip = true;
                                reason = "json-modules not implemented";
                                break;
                            case "top-level-await":
                                skip = true;
                                reason = "top-level-await not implemented";
                                break;
                            case "import-assertions":
                                skip = true;
                                reason = "import-assertions not implemented";
                                break;
<<<<<<< HEAD

=======
>>>>>>> 546462e6
                        }
                    }
                }

                if (code.IndexOf("SpecialCasing.txt") > -1)
                {
                    skip = true;
                    reason = "SpecialCasing.txt not implemented";
                }

                if (name.StartsWith("language/expressions/object/dstr-async-gen-meth-"))
                {
                    skip = true;
                    reason = "Esprima problem, Unexpected token *";
                }

                if (name.StartsWith("built-ins/RegExp/property-escapes/generated/"))
                {
                    skip = true;
                    reason = "Esprima problem, Invalid regular expression";
                }

                if (name.StartsWith("built-ins/RegExp/unicode_"))
                {
                    skip = true;
                    reason = "Unicode support and its special cases need more work";
                }

                // Promises
                if (name.StartsWith("built-ins/Promise/allSettled") ||
                    name.StartsWith("built-ins/Promise/any"))
                {
                    skip = true;
                    reason = "Promise.any and Promise.allSettled are not implemented yet";
                }

                if (file.EndsWith("tv-line-continuation.js")
                    || file.EndsWith("tv-line-terminator-sequence.js")
                    || file.EndsWith("special-characters.js"))
                {
                    // LF endings required
                    code = code.Replace("\r\n", "\n");
                }

                var sourceFile = new SourceFile(
                    name,
                    file,
                    skip,
                    reason,
                    code);

                if (skipped == sourceFile.Skip)
                {
                    results.Add(new object[]
                    {
                        sourceFile
                    });
                }
            }

            return results;
        }

        private static ParserOptions CreateParserOptions(string fileName) =>
            new ParserOptions(fileName)
            {
                AdaptRegexp = true,
                Tolerant = true
            };
    }

    public class SourceFile : IXunitSerializable
    {
        public SourceFile()
        {
        }

        public SourceFile(
            string source,
            string fullPath,
            bool skip,
            string reason,
            string code)
        {
            Skip = skip;
            Source = source;
            Reason = reason;
            FullPath = fullPath;
            Code = code;
        }

        public string Source { get; set; }
        public bool Skip { get; set; }
        public string Reason { get; set; }
        public string FullPath { get; set; }
        public string Code { get; set; }

        public void Deserialize(IXunitSerializationInfo info)
        {
            Skip = info.GetValue<bool>(nameof(Skip));
            Source = info.GetValue<string>(nameof(Source));
            Reason = info.GetValue<string>(nameof(Reason));
            FullPath = info.GetValue<string>(nameof(FullPath));
            Code = info.GetValue<string>(nameof(Code));
        }

        public void Serialize(IXunitSerializationInfo info)
        {
            info.AddValue(nameof(Skip), Skip);
            info.AddValue(nameof(Source), Source);
            info.AddValue(nameof(Reason), Reason);
            info.AddValue(nameof(FullPath), FullPath);
            info.AddValue(nameof(Code), Code);
        }

        public override string ToString()
        {
            return Source;
        }
    }
}<|MERGE_RESOLUTION|>--- conflicted
+++ resolved
@@ -211,11 +211,7 @@
 
             foreach (var file in files)
             {
-<<<<<<< HEAD
-                if(file.IndexOf("_FIXTURE", StringComparison.OrdinalIgnoreCase) != -1)
-=======
                 if (file.IndexOf("_FIXTURE", StringComparison.OrdinalIgnoreCase) != -1)
->>>>>>> 546462e6
                 {
                     // Files bearing a name which includes the sequence _FIXTURE MUST NOT be interpreted
                     // as standalone tests; they are intended to be referenced by test files.
@@ -318,10 +314,6 @@
                                 skip = true;
                                 reason = "import-assertions not implemented";
                                 break;
-<<<<<<< HEAD
-
-=======
->>>>>>> 546462e6
                         }
                     }
                 }
