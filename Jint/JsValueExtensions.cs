--- conflicted
+++ resolved
@@ -11,11 +11,7 @@
         {
             if (value._type != InternalTypes.Boolean)
             {
-<<<<<<< HEAD
-                ExceptionHelper.ThrowArgumentException($"Expected boolean but got {value._type}");
-=======
                 ThrowWrongTypeException(value, "boolean");
->>>>>>> e43290d7
             }
 
             return ((JsBoolean) value)._value;
@@ -26,11 +22,7 @@
         {
             if (!value.IsNumber())
             {
-<<<<<<< HEAD
-                ExceptionHelper.ThrowArgumentException($"Expected number but got {value._type}");
-=======
                 ThrowWrongTypeException(value, "number");
->>>>>>> e43290d7
             }
 
             return ((JsNumber) value)._value;
@@ -47,11 +39,7 @@
         {
             if (!value.IsString())
             {
-<<<<<<< HEAD
-                ExceptionHelper.ThrowArgumentException($"Expected string but got {value._type}");
-=======
                 ThrowWrongTypeException(value, "string");
->>>>>>> e43290d7
             }
 
             return AsStringWithoutTypeCheck(value);
@@ -65,16 +53,7 @@
 
         private static void ThrowWrongTypeException(JsValue value, string expectedType)
         {
-<<<<<<< HEAD
-            if (value._type != Types.Symbol)
-            {
-                ExceptionHelper.ThrowArgumentException($"Expected symbol but got {value._type}");
-            }
-
-            return ((JsSymbol) value)._value;
-=======
             ExceptionHelper.ThrowArgumentException($"Expected {expectedType} but got {value._type}");
->>>>>>> e43290d7
         }
     }
 }