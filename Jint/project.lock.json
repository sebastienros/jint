{
  "locked": false,
  "version": 2,
  "targets": {
    "DNX,Version=v4.5.1": {},
    "DNXCore,Version=v5.0": {
      "System.Collections/4.0.0": {
        "type": "package",
        "dependencies": {
          "System.Runtime": "4.0.0"
        },
        "compile": {
          "ref/dotnet/System.Collections.dll": {}
        }
      },
      "System.Diagnostics.Contracts/4.0.0": {
        "type": "package",
        "dependencies": {
          "System.Runtime": "4.0.0"
        },
        "compile": {
          "ref/dotnet/System.Diagnostics.Contracts.dll": {}
        },
        "runtime": {
          "lib/DNXCore50/System.Diagnostics.Contracts.dll": {}
        }
      },
      "System.Diagnostics.Debug/4.0.10": {
        "type": "package",
        "dependencies": {
          "System.Runtime": "4.0.0"
        },
        "compile": {
          "ref/dotnet/System.Diagnostics.Debug.dll": {}
        },
        "runtime": {
          "lib/DNXCore50/System.Diagnostics.Debug.dll": {}
        }
      },
      "System.Dynamic.Runtime/4.0.0": {
        "type": "package",
        "dependencies": {
          "System.Linq.Expressions": "4.0.0",
          "System.ObjectModel": "4.0.0",
          "System.Reflection": "4.0.0",
          "System.Runtime": "4.0.0"
        },
        "compile": {
          "ref/dotnet/System.Dynamic.Runtime.dll": {}
        }
      },
      "System.Globalization/4.0.0": {
        "type": "package",
        "dependencies": {
          "System.Runtime": "4.0.0"
        },
        "compile": {
          "ref/dotnet/System.Globalization.dll": {}
        }
      },
      "System.IO/4.0.0": {
        "type": "package",
        "dependencies": {
          "System.Runtime": "4.0.0",
          "System.Text.Encoding": "4.0.0",
          "System.Threading.Tasks": "4.0.0"
        },
        "compile": {
          "ref/dotnet/System.IO.dll": {}
        }
      },
      "System.Linq/4.0.0": {
        "type": "package",
        "dependencies": {
          "System.Collections": "4.0.10",
          "System.Diagnostics.Debug": "4.0.10",
          "System.Resources.ResourceManager": "4.0.0",
          "System.Runtime": "4.0.20",
          "System.Runtime.Extensions": "4.0.10"
        },
        "compile": {
          "ref/dotnet/System.Linq.dll": {}
        },
        "runtime": {
          "lib/dotnet/System.Linq.dll": {}
        }
      },
      "System.Linq.Expressions/4.0.0": {
        "type": "package",
        "dependencies": {
          "System.Reflection": "4.0.0",
          "System.Runtime": "4.0.0"
        },
        "compile": {
          "ref/dotnet/System.Linq.Expressions.dll": {}
        }
      },
      "System.ObjectModel/4.0.0": {
        "type": "package",
        "dependencies": {
          "System.Runtime": "4.0.0"
        },
        "compile": {
          "ref/dotnet/System.ObjectModel.dll": {}
        }
      },
      "System.Private.Uri/4.0.0": {
        "type": "package",
        "compile": {
          "ref/dnxcore50/_._": {}
        },
        "runtime": {
          "lib/DNXCore50/System.Private.Uri.dll": {}
        }
      },
      "System.Reflection/4.0.0": {
        "type": "package",
        "dependencies": {
          "System.IO": "4.0.0",
          "System.Reflection.Primitives": "4.0.0",
          "System.Runtime": "4.0.0"
        },
        "compile": {
          "ref/dotnet/System.Reflection.dll": {}
        }
      },
      "System.Reflection.Extensions/4.0.0": {
        "type": "package",
        "dependencies": {
          "System.Reflection": "4.0.0",
          "System.Runtime": "4.0.0"
        },
        "compile": {
          "ref/dotnet/System.Reflection.Extensions.dll": {}
        },
        "runtime": {
          "lib/DNXCore50/System.Reflection.Extensions.dll": {}
        }
      },
      "System.Reflection.Primitives/4.0.0": {
        "type": "package",
        "dependencies": {
          "System.Runtime": "4.0.0"
        },
        "compile": {
          "ref/dotnet/System.Reflection.Primitives.dll": {}
        },
        "runtime": {
          "lib/DNXCore50/System.Reflection.Primitives.dll": {}
        }
      },
      "System.Reflection.TypeExtensions/4.0.0": {
        "type": "package",
        "dependencies": {
          "System.Reflection": "4.0.0",
          "System.Runtime": "4.0.0"
        },
        "compile": {
          "ref/dotnet/System.Reflection.TypeExtensions.dll": {}
        },
        "runtime": {
          "lib/DNXCore50/System.Reflection.TypeExtensions.dll": {}
        }
      },
      "System.Resources.ResourceManager/4.0.0": {
        "type": "package",
        "dependencies": {
          "System.Globalization": "4.0.0",
          "System.Reflection": "4.0.0",
          "System.Runtime": "4.0.0"
        },
        "compile": {
          "ref/dotnet/System.Resources.ResourceManager.dll": {}
        },
        "runtime": {
          "lib/DNXCore50/System.Resources.ResourceManager.dll": {}
        }
      },
      "System.Runtime/4.0.20": {
        "type": "package",
        "dependencies": {
          "System.Private.Uri": "4.0.0"
        },
        "compile": {
          "ref/dotnet/System.Runtime.dll": {}
        },
        "runtime": {
          "lib/DNXCore50/System.Runtime.dll": {}
        }
      },
      "System.Runtime.Extensions/4.0.0": {
        "type": "package",
        "dependencies": {
          "System.Runtime": "4.0.0"
        },
        "compile": {
          "ref/dotnet/System.Runtime.Extensions.dll": {}
        }
      },
      "System.Text.Encoding/4.0.0": {
        "type": "package",
        "dependencies": {
          "System.Runtime": "4.0.0"
        },
        "compile": {
          "ref/dotnet/System.Text.Encoding.dll": {}
        }
      },
      "System.Text.RegularExpressions/4.0.0": {
        "type": "package",
        "dependencies": {
          "System.Runtime": "4.0.0"
        },
        "compile": {
          "ref/dotnet/System.Text.RegularExpressions.dll": {}
        }
      },
      "System.Threading/4.0.0": {
        "type": "package",
        "dependencies": {
          "System.Runtime": "4.0.0",
          "System.Threading.Tasks": "4.0.0"
        },
        "compile": {
          "ref/dotnet/System.Threading.dll": {}
        }
      },
      "System.Threading.Tasks/4.0.0": {
        "type": "package",
        "dependencies": {
          "System.Runtime": "4.0.0"
        },
        "compile": {
          "ref/dotnet/System.Threading.Tasks.dll": {}
        }
      }
    },
    "DNX,Version=v4.5.1/win7-x86": {},
    "DNX,Version=v4.5.1/win7-x64": {},
    "DNXCore,Version=v5.0/win7-x86": {
      "System.Collections/4.0.0": {
        "type": "package",
        "dependencies": {
          "System.Runtime": "4.0.0"
        },
        "compile": {
          "ref/dotnet/System.Collections.dll": {}
        }
      },
      "System.Diagnostics.Contracts/4.0.0": {
        "type": "package",
        "dependencies": {
          "System.Runtime": "4.0.0"
        },
        "compile": {
          "ref/dotnet/System.Diagnostics.Contracts.dll": {}
        },
        "runtime": {
          "lib/DNXCore50/System.Diagnostics.Contracts.dll": {}
        }
      },
      "System.Diagnostics.Debug/4.0.10": {
        "type": "package",
        "dependencies": {
          "System.Runtime": "4.0.0"
        },
        "compile": {
          "ref/dotnet/System.Diagnostics.Debug.dll": {}
        },
        "runtime": {
          "lib/DNXCore50/System.Diagnostics.Debug.dll": {}
        }
      },
      "System.Dynamic.Runtime/4.0.0": {
        "type": "package",
        "dependencies": {
          "System.Linq.Expressions": "4.0.0",
          "System.ObjectModel": "4.0.0",
          "System.Reflection": "4.0.0",
          "System.Runtime": "4.0.0"
        },
        "compile": {
          "ref/dotnet/System.Dynamic.Runtime.dll": {}
        }
      },
      "System.Globalization/4.0.0": {
        "type": "package",
        "dependencies": {
          "System.Runtime": "4.0.0"
        },
        "compile": {
          "ref/dotnet/System.Globalization.dll": {}
        }
      },
      "System.IO/4.0.0": {
        "type": "package",
        "dependencies": {
          "System.Runtime": "4.0.0",
          "System.Text.Encoding": "4.0.0",
          "System.Threading.Tasks": "4.0.0"
        },
        "compile": {
          "ref/dotnet/System.IO.dll": {}
        }
      },
      "System.Linq/4.0.0": {
        "type": "package",
        "dependencies": {
          "System.Collections": "4.0.10",
          "System.Diagnostics.Debug": "4.0.10",
          "System.Resources.ResourceManager": "4.0.0",
          "System.Runtime": "4.0.20",
          "System.Runtime.Extensions": "4.0.10"
        },
        "compile": {
          "ref/dotnet/System.Linq.dll": {}
        },
        "runtime": {
          "lib/dotnet/System.Linq.dll": {}
        }
      },
      "System.Linq.Expressions/4.0.0": {
        "type": "package",
        "dependencies": {
          "System.Reflection": "4.0.0",
          "System.Runtime": "4.0.0"
        },
        "compile": {
          "ref/dotnet/System.Linq.Expressions.dll": {}
        }
      },
      "System.ObjectModel/4.0.0": {
        "type": "package",
        "dependencies": {
          "System.Runtime": "4.0.0"
        },
        "compile": {
          "ref/dotnet/System.ObjectModel.dll": {}
        }
      },
      "System.Private.Uri/4.0.0": {
        "type": "package",
        "compile": {
          "ref/dnxcore50/_._": {}
        },
        "runtime": {
          "lib/DNXCore50/System.Private.Uri.dll": {}
        }
      },
      "System.Reflection/4.0.0": {
        "type": "package",
        "dependencies": {
          "System.IO": "4.0.0",
          "System.Reflection.Primitives": "4.0.0",
          "System.Runtime": "4.0.0"
        },
        "compile": {
          "ref/dotnet/System.Reflection.dll": {}
        }
      },
      "System.Reflection.Extensions/4.0.0": {
        "type": "package",
        "dependencies": {
          "System.Reflection": "4.0.0",
          "System.Runtime": "4.0.0"
        },
        "compile": {
          "ref/dotnet/System.Reflection.Extensions.dll": {}
        },
        "runtime": {
          "lib/DNXCore50/System.Reflection.Extensions.dll": {}
        }
      },
      "System.Reflection.Primitives/4.0.0": {
        "type": "package",
        "dependencies": {
          "System.Runtime": "4.0.0"
        },
        "compile": {
          "ref/dotnet/System.Reflection.Primitives.dll": {}
        },
        "runtime": {
          "lib/DNXCore50/System.Reflection.Primitives.dll": {}
        }
      },
      "System.Reflection.TypeExtensions/4.0.0": {
        "type": "package",
        "dependencies": {
          "System.Reflection": "4.0.0",
          "System.Runtime": "4.0.0"
        },
        "compile": {
          "ref/dotnet/System.Reflection.TypeExtensions.dll": {}
        },
        "runtime": {
          "lib/DNXCore50/System.Reflection.TypeExtensions.dll": {}
        }
      },
      "System.Resources.ResourceManager/4.0.0": {
        "type": "package",
        "dependencies": {
          "System.Globalization": "4.0.0",
          "System.Reflection": "4.0.0",
          "System.Runtime": "4.0.0"
        },
        "compile": {
          "ref/dotnet/System.Resources.ResourceManager.dll": {}
        },
        "runtime": {
          "lib/DNXCore50/System.Resources.ResourceManager.dll": {}
        }
      },
      "System.Runtime/4.0.20": {
        "type": "package",
        "dependencies": {
          "System.Private.Uri": "4.0.0"
        },
        "compile": {
          "ref/dotnet/System.Runtime.dll": {}
        },
        "runtime": {
          "lib/DNXCore50/System.Runtime.dll": {}
        }
      },
      "System.Runtime.Extensions/4.0.0": {
        "type": "package",
        "dependencies": {
          "System.Runtime": "4.0.0"
        },
        "compile": {
          "ref/dotnet/System.Runtime.Extensions.dll": {}
        }
      },
      "System.Text.Encoding/4.0.0": {
        "type": "package",
        "dependencies": {
          "System.Runtime": "4.0.0"
        },
        "compile": {
          "ref/dotnet/System.Text.Encoding.dll": {}
        }
      },
      "System.Text.RegularExpressions/4.0.0": {
        "type": "package",
        "dependencies": {
          "System.Runtime": "4.0.0"
        },
        "compile": {
          "ref/dotnet/System.Text.RegularExpressions.dll": {}
        }
      },
      "System.Threading/4.0.0": {
        "type": "package",
        "dependencies": {
          "System.Runtime": "4.0.0",
          "System.Threading.Tasks": "4.0.0"
        },
        "compile": {
          "ref/dotnet/System.Threading.dll": {}
        }
      },
      "System.Threading.Tasks/4.0.0": {
        "type": "package",
        "dependencies": {
          "System.Runtime": "4.0.0"
        },
        "compile": {
          "ref/dotnet/System.Threading.Tasks.dll": {}
        }
      }
    },
    "DNXCore,Version=v5.0/win7-x64": {
      "System.Collections/4.0.0": {
        "type": "package",
        "dependencies": {
          "System.Runtime": "4.0.0"
        },
        "compile": {
          "ref/dotnet/System.Collections.dll": {}
        }
      },
      "System.Diagnostics.Contracts/4.0.0": {
        "type": "package",
        "dependencies": {
          "System.Runtime": "4.0.0"
        },
        "compile": {
          "ref/dotnet/System.Diagnostics.Contracts.dll": {}
        },
        "runtime": {
          "lib/DNXCore50/System.Diagnostics.Contracts.dll": {}
        }
      },
      "System.Diagnostics.Debug/4.0.10": {
        "type": "package",
        "dependencies": {
          "System.Runtime": "4.0.0"
        },
        "compile": {
          "ref/dotnet/System.Diagnostics.Debug.dll": {}
        },
        "runtime": {
          "lib/DNXCore50/System.Diagnostics.Debug.dll": {}
        }
      },
      "System.Dynamic.Runtime/4.0.0": {
        "type": "package",
        "dependencies": {
          "System.Linq.Expressions": "4.0.0",
          "System.ObjectModel": "4.0.0",
          "System.Reflection": "4.0.0",
          "System.Runtime": "4.0.0"
        },
        "compile": {
          "ref/dotnet/System.Dynamic.Runtime.dll": {}
        }
      },
      "System.Globalization/4.0.0": {
        "type": "package",
        "dependencies": {
          "System.Runtime": "4.0.0"
        },
        "compile": {
          "ref/dotnet/System.Globalization.dll": {}
        }
      },
      "System.IO/4.0.0": {
        "type": "package",
        "dependencies": {
          "System.Runtime": "4.0.0",
          "System.Text.Encoding": "4.0.0",
          "System.Threading.Tasks": "4.0.0"
        },
        "compile": {
          "ref/dotnet/System.IO.dll": {}
        }
      },
      "System.Linq/4.0.0": {
        "type": "package",
        "dependencies": {
          "System.Collections": "4.0.10",
          "System.Diagnostics.Debug": "4.0.10",
          "System.Resources.ResourceManager": "4.0.0",
          "System.Runtime": "4.0.20",
          "System.Runtime.Extensions": "4.0.10"
        },
        "compile": {
          "ref/dotnet/System.Linq.dll": {}
        },
        "runtime": {
          "lib/dotnet/System.Linq.dll": {}
        }
      },
      "System.Linq.Expressions/4.0.0": {
        "type": "package",
        "dependencies": {
          "System.Reflection": "4.0.0",
          "System.Runtime": "4.0.0"
        },
        "compile": {
          "ref/dotnet/System.Linq.Expressions.dll": {}
        }
      },
      "System.ObjectModel/4.0.0": {
        "type": "package",
        "dependencies": {
          "System.Runtime": "4.0.0"
        },
        "compile": {
          "ref/dotnet/System.ObjectModel.dll": {}
        }
      },
      "System.Private.Uri/4.0.0": {
        "type": "package",
        "compile": {
          "ref/dnxcore50/_._": {}
        },
        "runtime": {
          "lib/DNXCore50/System.Private.Uri.dll": {}
        }
      },
      "System.Reflection/4.0.0": {
        "type": "package",
        "dependencies": {
          "System.IO": "4.0.0",
          "System.Reflection.Primitives": "4.0.0",
          "System.Runtime": "4.0.0"
        },
        "compile": {
          "ref/dotnet/System.Reflection.dll": {}
        }
      },
      "System.Reflection.Extensions/4.0.0": {
        "type": "package",
        "dependencies": {
          "System.Reflection": "4.0.0",
          "System.Runtime": "4.0.0"
        },
        "compile": {
          "ref/dotnet/System.Reflection.Extensions.dll": {}
        },
        "runtime": {
          "lib/DNXCore50/System.Reflection.Extensions.dll": {}
        }
      },
      "System.Reflection.Primitives/4.0.0": {
        "type": "package",
        "dependencies": {
          "System.Runtime": "4.0.0"
        },
        "compile": {
          "ref/dotnet/System.Reflection.Primitives.dll": {}
        },
        "runtime": {
          "lib/DNXCore50/System.Reflection.Primitives.dll": {}
        }
      },
      "System.Reflection.TypeExtensions/4.0.0": {
        "type": "package",
        "dependencies": {
          "System.Reflection": "4.0.0",
          "System.Runtime": "4.0.0"
        },
        "compile": {
          "ref/dotnet/System.Reflection.TypeExtensions.dll": {}
        },
        "runtime": {
          "lib/DNXCore50/System.Reflection.TypeExtensions.dll": {}
        }
      },
      "System.Resources.ResourceManager/4.0.0": {
        "type": "package",
        "dependencies": {
          "System.Globalization": "4.0.0",
          "System.Reflection": "4.0.0",
          "System.Runtime": "4.0.0"
        },
        "compile": {
          "ref/dotnet/System.Resources.ResourceManager.dll": {}
        },
        "runtime": {
          "lib/DNXCore50/System.Resources.ResourceManager.dll": {}
        }
      },
      "System.Runtime/4.0.20": {
        "type": "package",
        "dependencies": {
          "System.Private.Uri": "4.0.0"
        },
        "compile": {
          "ref/dotnet/System.Runtime.dll": {}
        },
        "runtime": {
          "lib/DNXCore50/System.Runtime.dll": {}
        }
      },
      "System.Runtime.Extensions/4.0.0": {
        "type": "package",
        "dependencies": {
          "System.Runtime": "4.0.0"
        },
        "compile": {
          "ref/dotnet/System.Runtime.Extensions.dll": {}
        }
      },
      "System.Text.Encoding/4.0.0": {
        "type": "package",
        "dependencies": {
          "System.Runtime": "4.0.0"
        },
        "compile": {
          "ref/dotnet/System.Text.Encoding.dll": {}
        }
      },
      "System.Text.RegularExpressions/4.0.0": {
        "type": "package",
        "dependencies": {
          "System.Runtime": "4.0.0"
        },
        "compile": {
          "ref/dotnet/System.Text.RegularExpressions.dll": {}
        }
      },
      "System.Threading/4.0.0": {
        "type": "package",
        "dependencies": {
          "System.Runtime": "4.0.0",
          "System.Threading.Tasks": "4.0.0"
        },
        "compile": {
          "ref/dotnet/System.Threading.dll": {}
        }
      },
      "System.Threading.Tasks/4.0.0": {
        "type": "package",
        "dependencies": {
          "System.Runtime": "4.0.0"
        },
        "compile": {
          "ref/dotnet/System.Threading.Tasks.dll": {}
        }
      }
    }
  },
  "libraries": {
    "System.Collections/4.0.0": {
      "type": "package",
      "sha512": "i2vsGDIEbWdHcUSNDPKZP/ZWod6o740el7mGTCy0dqbCxQh74W4QoC+klUwPEtGEFuvzJ7bJgvwJqscosVNyZQ==",
      "files": [
        "lib/MonoAndroid10/_._",
        "lib/MonoTouch10/_._",
        "lib/net45/_._",
        "lib/win8/_._",
        "lib/wp80/_._",
        "lib/wpa81/_._",
        "lib/xamarinios10/_._",
        "lib/xamarinmac20/_._",
        "License.rtf",
        "ref/dotnet/de/System.Collections.xml",
        "ref/dotnet/es/System.Collections.xml",
        "ref/dotnet/fr/System.Collections.xml",
        "ref/dotnet/it/System.Collections.xml",
        "ref/dotnet/ja/System.Collections.xml",
        "ref/dotnet/ko/System.Collections.xml",
        "ref/dotnet/ru/System.Collections.xml",
        "ref/dotnet/System.Collections.dll",
        "ref/dotnet/System.Collections.xml",
        "ref/dotnet/zh-hans/System.Collections.xml",
        "ref/dotnet/zh-hant/System.Collections.xml",
        "ref/MonoAndroid10/_._",
        "ref/MonoTouch10/_._",
        "ref/net45/_._",
        "ref/netcore50/de/System.Collections.xml",
        "ref/netcore50/es/System.Collections.xml",
        "ref/netcore50/fr/System.Collections.xml",
        "ref/netcore50/it/System.Collections.xml",
        "ref/netcore50/ja/System.Collections.xml",
        "ref/netcore50/ko/System.Collections.xml",
        "ref/netcore50/ru/System.Collections.xml",
        "ref/netcore50/System.Collections.dll",
        "ref/netcore50/System.Collections.xml",
        "ref/netcore50/zh-hans/System.Collections.xml",
        "ref/netcore50/zh-hant/System.Collections.xml",
        "ref/win8/_._",
        "ref/wp80/_._",
        "ref/wpa81/_._",
        "ref/xamarinios10/_._",
        "ref/xamarinmac20/_._",
        "System.Collections.4.0.0.nupkg",
        "System.Collections.4.0.0.nupkg.sha512",
        "System.Collections.nuspec"
      ]
    },
    "System.Diagnostics.Contracts/4.0.0": {
      "type": "package",
      "sha512": "lMc7HNmyIsu0pKTdA4wf+FMq5jvouUd+oUpV4BdtyqoV0Pkbg9u/7lTKFGqpjZRQosWHq1+B32Lch2wf4AmloA==",
      "files": [
        "lib/DNXCore50/System.Diagnostics.Contracts.dll",
        "lib/net45/_._",
        "lib/netcore50/System.Diagnostics.Contracts.dll",
        "lib/win8/_._",
        "lib/wp80/_._",
        "lib/wpa81/_._",
        "ref/dotnet/de/System.Diagnostics.Contracts.xml",
        "ref/dotnet/es/System.Diagnostics.Contracts.xml",
        "ref/dotnet/fr/System.Diagnostics.Contracts.xml",
        "ref/dotnet/it/System.Diagnostics.Contracts.xml",
        "ref/dotnet/ja/System.Diagnostics.Contracts.xml",
        "ref/dotnet/ko/System.Diagnostics.Contracts.xml",
        "ref/dotnet/ru/System.Diagnostics.Contracts.xml",
        "ref/dotnet/System.Diagnostics.Contracts.dll",
        "ref/dotnet/System.Diagnostics.Contracts.xml",
        "ref/dotnet/zh-hans/System.Diagnostics.Contracts.xml",
        "ref/dotnet/zh-hant/System.Diagnostics.Contracts.xml",
        "ref/net45/_._",
        "ref/netcore50/System.Diagnostics.Contracts.dll",
        "ref/netcore50/System.Diagnostics.Contracts.xml",
        "ref/win8/_._",
        "ref/wp80/_._",
        "ref/wpa81/_._",
        "runtimes/win8-aot/lib/netcore50/System.Diagnostics.Contracts.dll",
        "System.Diagnostics.Contracts.4.0.0.nupkg",
        "System.Diagnostics.Contracts.4.0.0.nupkg.sha512",
        "System.Diagnostics.Contracts.nuspec"
      ]
    },
    "System.Diagnostics.Debug/4.0.10": {
      "type": "package",
      "serviceable": true,
      "sha512": "pi2KthuvI2LWV2c2V+fwReDsDiKpNl040h6DcwFOb59SafsPT/V1fCy0z66OKwysurJkBMmp5j5CBe3Um+ub0g==",
      "files": [
        "lib/DNXCore50/System.Diagnostics.Debug.dll",
        "lib/MonoAndroid10/_._",
        "lib/MonoTouch10/_._",
        "lib/net46/_._",
        "lib/netcore50/System.Diagnostics.Debug.dll",
        "lib/xamarinios10/_._",
        "lib/xamarinmac20/_._",
        "ref/dotnet/de/System.Diagnostics.Debug.xml",
        "ref/dotnet/es/System.Diagnostics.Debug.xml",
        "ref/dotnet/fr/System.Diagnostics.Debug.xml",
        "ref/dotnet/it/System.Diagnostics.Debug.xml",
        "ref/dotnet/ja/System.Diagnostics.Debug.xml",
        "ref/dotnet/ko/System.Diagnostics.Debug.xml",
        "ref/dotnet/ru/System.Diagnostics.Debug.xml",
        "ref/dotnet/System.Diagnostics.Debug.dll",
        "ref/dotnet/System.Diagnostics.Debug.xml",
        "ref/dotnet/zh-hans/System.Diagnostics.Debug.xml",
        "ref/dotnet/zh-hant/System.Diagnostics.Debug.xml",
        "ref/MonoAndroid10/_._",
        "ref/MonoTouch10/_._",
        "ref/net46/_._",
        "ref/xamarinios10/_._",
        "ref/xamarinmac20/_._",
        "runtimes/win8-aot/lib/netcore50/System.Diagnostics.Debug.dll",
        "System.Diagnostics.Debug.4.0.10.nupkg",
        "System.Diagnostics.Debug.4.0.10.nupkg.sha512",
        "System.Diagnostics.Debug.nuspec"
      ]
    },
    "System.Dynamic.Runtime/4.0.0": {
      "type": "package",
      "sha512": "33os71rQUCLjM5pbhQqCopq9/YcqBHPBQ8WylrzNk3oJmfAR0SFwzZIKJRN2JcrkBYdzC/NtWrYVU8oroyZieA==",
      "files": [
        "lib/MonoAndroid10/_._",
        "lib/MonoTouch10/_._",
        "lib/net45/_._",
        "lib/win8/_._",
        "lib/wp80/_._",
        "lib/wpa81/_._",
        "lib/xamarinios10/_._",
        "lib/xamarinmac20/_._",
        "License.rtf",
        "ref/dotnet/de/System.Dynamic.Runtime.xml",
        "ref/dotnet/es/System.Dynamic.Runtime.xml",
        "ref/dotnet/fr/System.Dynamic.Runtime.xml",
        "ref/dotnet/it/System.Dynamic.Runtime.xml",
        "ref/dotnet/ja/System.Dynamic.Runtime.xml",
        "ref/dotnet/ko/System.Dynamic.Runtime.xml",
        "ref/dotnet/ru/System.Dynamic.Runtime.xml",
        "ref/dotnet/System.Dynamic.Runtime.dll",
        "ref/dotnet/System.Dynamic.Runtime.xml",
        "ref/dotnet/zh-hans/System.Dynamic.Runtime.xml",
        "ref/dotnet/zh-hant/System.Dynamic.Runtime.xml",
        "ref/MonoAndroid10/_._",
        "ref/MonoTouch10/_._",
        "ref/net45/_._",
        "ref/netcore50/de/System.Dynamic.Runtime.xml",
        "ref/netcore50/es/System.Dynamic.Runtime.xml",
        "ref/netcore50/fr/System.Dynamic.Runtime.xml",
        "ref/netcore50/it/System.Dynamic.Runtime.xml",
        "ref/netcore50/ja/System.Dynamic.Runtime.xml",
        "ref/netcore50/ko/System.Dynamic.Runtime.xml",
        "ref/netcore50/ru/System.Dynamic.Runtime.xml",
        "ref/netcore50/System.Dynamic.Runtime.dll",
        "ref/netcore50/System.Dynamic.Runtime.xml",
        "ref/netcore50/zh-hans/System.Dynamic.Runtime.xml",
        "ref/netcore50/zh-hant/System.Dynamic.Runtime.xml",
        "ref/win8/_._",
        "ref/wp80/_._",
        "ref/wpa81/_._",
        "ref/xamarinios10/_._",
        "ref/xamarinmac20/_._",
        "System.Dynamic.Runtime.4.0.0.nupkg",
        "System.Dynamic.Runtime.4.0.0.nupkg.sha512",
        "System.Dynamic.Runtime.nuspec"
      ]
    },
    "System.Globalization/4.0.0": {
      "type": "package",
      "sha512": "IBJyTo1y7ZtzzoJUA60T1XPvNTyw/wfFmjFoBFtlYfkekIOtD/AzDDIg0YdUa7eNtFEfliED2R7HdppTdU4t5A==",
      "files": [
        "lib/MonoAndroid10/_._",
        "lib/MonoTouch10/_._",
        "lib/net45/_._",
        "lib/win8/_._",
        "lib/wp80/_._",
        "lib/wpa81/_._",
        "lib/xamarinios10/_._",
        "lib/xamarinmac20/_._",
        "License.rtf",
        "ref/dotnet/de/System.Globalization.xml",
        "ref/dotnet/es/System.Globalization.xml",
        "ref/dotnet/fr/System.Globalization.xml",
        "ref/dotnet/it/System.Globalization.xml",
        "ref/dotnet/ja/System.Globalization.xml",
        "ref/dotnet/ko/System.Globalization.xml",
        "ref/dotnet/ru/System.Globalization.xml",
        "ref/dotnet/System.Globalization.dll",
        "ref/dotnet/System.Globalization.xml",
        "ref/dotnet/zh-hans/System.Globalization.xml",
        "ref/dotnet/zh-hant/System.Globalization.xml",
        "ref/MonoAndroid10/_._",
        "ref/MonoTouch10/_._",
        "ref/net45/_._",
        "ref/netcore50/de/System.Globalization.xml",
        "ref/netcore50/es/System.Globalization.xml",
        "ref/netcore50/fr/System.Globalization.xml",
        "ref/netcore50/it/System.Globalization.xml",
        "ref/netcore50/ja/System.Globalization.xml",
        "ref/netcore50/ko/System.Globalization.xml",
        "ref/netcore50/ru/System.Globalization.xml",
        "ref/netcore50/System.Globalization.dll",
        "ref/netcore50/System.Globalization.xml",
        "ref/netcore50/zh-hans/System.Globalization.xml",
        "ref/netcore50/zh-hant/System.Globalization.xml",
        "ref/win8/_._",
        "ref/wp80/_._",
        "ref/wpa81/_._",
        "ref/xamarinios10/_._",
        "ref/xamarinmac20/_._",
        "System.Globalization.4.0.0.nupkg",
        "System.Globalization.4.0.0.nupkg.sha512",
        "System.Globalization.nuspec"
      ]
    },
    "System.IO/4.0.0": {
      "type": "package",
      "sha512": "MoCHQ0u5n0OMwUS8OX4Gl48qKiQziSW5cXvt82d+MmAcsLq9OL90+ihnu/aJ1h6OOYcBswrZAEuApfZha9w2lg==",
      "files": [
        "lib/MonoAndroid10/_._",
        "lib/MonoTouch10/_._",
        "lib/net45/_._",
        "lib/win8/_._",
        "lib/wp80/_._",
        "lib/wpa81/_._",
        "lib/xamarinios10/_._",
        "lib/xamarinmac20/_._",
        "License.rtf",
        "ref/dotnet/de/System.IO.xml",
        "ref/dotnet/es/System.IO.xml",
        "ref/dotnet/fr/System.IO.xml",
        "ref/dotnet/it/System.IO.xml",
        "ref/dotnet/ja/System.IO.xml",
        "ref/dotnet/ko/System.IO.xml",
        "ref/dotnet/ru/System.IO.xml",
        "ref/dotnet/System.IO.dll",
        "ref/dotnet/System.IO.xml",
        "ref/dotnet/zh-hans/System.IO.xml",
        "ref/dotnet/zh-hant/System.IO.xml",
        "ref/MonoAndroid10/_._",
        "ref/MonoTouch10/_._",
        "ref/net45/_._",
        "ref/netcore50/de/System.IO.xml",
        "ref/netcore50/es/System.IO.xml",
        "ref/netcore50/fr/System.IO.xml",
        "ref/netcore50/it/System.IO.xml",
        "ref/netcore50/ja/System.IO.xml",
        "ref/netcore50/ko/System.IO.xml",
        "ref/netcore50/ru/System.IO.xml",
        "ref/netcore50/System.IO.dll",
        "ref/netcore50/System.IO.xml",
        "ref/netcore50/zh-hans/System.IO.xml",
        "ref/netcore50/zh-hant/System.IO.xml",
        "ref/win8/_._",
        "ref/wp80/_._",
        "ref/wpa81/_._",
        "ref/xamarinios10/_._",
        "ref/xamarinmac20/_._",
        "System.IO.4.0.0.nupkg",
        "System.IO.4.0.0.nupkg.sha512",
        "System.IO.nuspec"
      ]
    },
    "System.Linq/4.0.0": {
      "type": "package",
      "serviceable": true,
      "sha512": "r6Hlc+ytE6m/9UBr+nNRRdoJEWjoeQiT3L3lXYFDHoXk3VYsRBCDNXrawcexw7KPLaH0zamQLiAb6avhZ50cGg==",
      "files": [
        "lib/dotnet/System.Linq.dll",
        "lib/net45/_._",
        "lib/netcore50/System.Linq.dll",
        "lib/win8/_._",
        "lib/wp80/_._",
        "lib/wpa81/_._",
        "ref/dotnet/de/System.Linq.xml",
        "ref/dotnet/es/System.Linq.xml",
        "ref/dotnet/fr/System.Linq.xml",
        "ref/dotnet/it/System.Linq.xml",
        "ref/dotnet/ja/System.Linq.xml",
        "ref/dotnet/ko/System.Linq.xml",
        "ref/dotnet/ru/System.Linq.xml",
        "ref/dotnet/System.Linq.dll",
        "ref/dotnet/System.Linq.xml",
        "ref/dotnet/zh-hans/System.Linq.xml",
        "ref/dotnet/zh-hant/System.Linq.xml",
        "ref/net45/_._",
        "ref/netcore50/System.Linq.dll",
        "ref/netcore50/System.Linq.xml",
        "ref/win8/_._",
        "ref/wp80/_._",
        "ref/wpa81/_._",
        "System.Linq.4.0.0.nupkg",
        "System.Linq.4.0.0.nupkg.sha512",
        "System.Linq.nuspec"
      ]
    },
    "System.Linq.Expressions/4.0.0": {
      "type": "package",
      "sha512": "wlfVllrKi+evu4Hi8yoJP1dSOVXbvsy7Hs1+oz4Cykfdf6MQTPlD3LI4WKWhprn8FpU5MS3spPSbcMX5sAoJSw==",
      "files": [
        "lib/MonoAndroid10/_._",
        "lib/MonoTouch10/_._",
        "lib/net45/_._",
        "lib/win8/_._",
        "lib/wp80/_._",
        "lib/wpa81/_._",
        "lib/xamarinios10/_._",
        "lib/xamarinmac20/_._",
        "License.rtf",
        "ref/dotnet/de/System.Linq.Expressions.xml",
        "ref/dotnet/es/System.Linq.Expressions.xml",
        "ref/dotnet/fr/System.Linq.Expressions.xml",
        "ref/dotnet/it/System.Linq.Expressions.xml",
        "ref/dotnet/ja/System.Linq.Expressions.xml",
        "ref/dotnet/ko/System.Linq.Expressions.xml",
        "ref/dotnet/ru/System.Linq.Expressions.xml",
        "ref/dotnet/System.Linq.Expressions.dll",
        "ref/dotnet/System.Linq.Expressions.xml",
        "ref/dotnet/zh-hans/System.Linq.Expressions.xml",
        "ref/dotnet/zh-hant/System.Linq.Expressions.xml",
        "ref/MonoAndroid10/_._",
        "ref/MonoTouch10/_._",
        "ref/net45/_._",
        "ref/netcore50/de/System.Linq.Expressions.xml",
        "ref/netcore50/es/System.Linq.Expressions.xml",
        "ref/netcore50/fr/System.Linq.Expressions.xml",
        "ref/netcore50/it/System.Linq.Expressions.xml",
        "ref/netcore50/ja/System.Linq.Expressions.xml",
        "ref/netcore50/ko/System.Linq.Expressions.xml",
        "ref/netcore50/ru/System.Linq.Expressions.xml",
        "ref/netcore50/System.Linq.Expressions.dll",
        "ref/netcore50/System.Linq.Expressions.xml",
        "ref/netcore50/zh-hans/System.Linq.Expressions.xml",
        "ref/netcore50/zh-hant/System.Linq.Expressions.xml",
        "ref/win8/_._",
        "ref/wp80/_._",
        "ref/wpa81/_._",
        "ref/xamarinios10/_._",
        "ref/xamarinmac20/_._",
        "System.Linq.Expressions.4.0.0.nupkg",
        "System.Linq.Expressions.4.0.0.nupkg.sha512",
        "System.Linq.Expressions.nuspec"
      ]
    },
    "System.ObjectModel/4.0.0": {
      "type": "package",
      "sha512": "+3j/n+5SlF7PKb0/s5kdord+5RyW3uUscB+0WPuYvfAvEgyx6yPdPXU9tXdDZImRohMuWnQTAG2rFojFPfoGbA==",
      "files": [
        "lib/MonoAndroid10/_._",
        "lib/MonoTouch10/_._",
        "lib/net45/_._",
        "lib/win8/_._",
        "lib/wp80/_._",
        "lib/wpa81/_._",
        "lib/xamarinios10/_._",
        "lib/xamarinmac20/_._",
        "License.rtf",
        "ref/dotnet/de/System.ObjectModel.xml",
        "ref/dotnet/es/System.ObjectModel.xml",
        "ref/dotnet/fr/System.ObjectModel.xml",
        "ref/dotnet/it/System.ObjectModel.xml",
        "ref/dotnet/ja/System.ObjectModel.xml",
        "ref/dotnet/ko/System.ObjectModel.xml",
        "ref/dotnet/ru/System.ObjectModel.xml",
        "ref/dotnet/System.ObjectModel.dll",
        "ref/dotnet/System.ObjectModel.xml",
        "ref/dotnet/zh-hans/System.ObjectModel.xml",
        "ref/dotnet/zh-hant/System.ObjectModel.xml",
        "ref/MonoAndroid10/_._",
        "ref/MonoTouch10/_._",
        "ref/net45/_._",
        "ref/netcore50/de/System.ObjectModel.xml",
        "ref/netcore50/es/System.ObjectModel.xml",
        "ref/netcore50/fr/System.ObjectModel.xml",
        "ref/netcore50/it/System.ObjectModel.xml",
        "ref/netcore50/ja/System.ObjectModel.xml",
        "ref/netcore50/ko/System.ObjectModel.xml",
        "ref/netcore50/ru/System.ObjectModel.xml",
        "ref/netcore50/System.ObjectModel.dll",
        "ref/netcore50/System.ObjectModel.xml",
        "ref/netcore50/zh-hans/System.ObjectModel.xml",
        "ref/netcore50/zh-hant/System.ObjectModel.xml",
        "ref/win8/_._",
        "ref/wp80/_._",
        "ref/wpa81/_._",
        "ref/xamarinios10/_._",
        "ref/xamarinmac20/_._",
        "System.ObjectModel.4.0.0.nupkg",
        "System.ObjectModel.4.0.0.nupkg.sha512",
        "System.ObjectModel.nuspec"
      ]
    },
    "System.Private.Uri/4.0.0": {
      "type": "package",
      "serviceable": true,
      "sha512": "CtuxaCKcRIvPcsqquVl3mPp79EDZPMr2UogfiFCxCs+t2z1VjbpQsKNs1GHZ8VQetqbk1mr0V1yAfMe6y8CHDA==",
      "files": [
        "lib/DNXCore50/System.Private.Uri.dll",
        "lib/netcore50/System.Private.Uri.dll",
        "ref/dnxcore50/_._",
        "ref/netcore50/_._",
        "runtimes/win8-aot/lib/netcore50/System.Private.Uri.dll",
        "System.Private.Uri.4.0.0.nupkg",
        "System.Private.Uri.4.0.0.nupkg.sha512",
        "System.Private.Uri.nuspec"
      ]
    },
    "System.Reflection/4.0.0": {
      "type": "package",
      "sha512": "g96Rn8XuG7y4VfxPj/jnXroRJdQ8L3iN3k3zqsuzk4k3Nq4KMXARYiIO4BLW4GwX06uQpuYwRMcAC/aF117knQ==",
      "files": [
        "lib/MonoAndroid10/_._",
        "lib/MonoTouch10/_._",
        "lib/net45/_._",
        "lib/win8/_._",
        "lib/wp80/_._",
        "lib/wpa81/_._",
        "lib/xamarinios10/_._",
        "lib/xamarinmac20/_._",
        "License.rtf",
        "ref/dotnet/de/System.Reflection.xml",
        "ref/dotnet/es/System.Reflection.xml",
        "ref/dotnet/fr/System.Reflection.xml",
        "ref/dotnet/it/System.Reflection.xml",
        "ref/dotnet/ja/System.Reflection.xml",
        "ref/dotnet/ko/System.Reflection.xml",
        "ref/dotnet/ru/System.Reflection.xml",
        "ref/dotnet/System.Reflection.dll",
        "ref/dotnet/System.Reflection.xml",
        "ref/dotnet/zh-hans/System.Reflection.xml",
        "ref/dotnet/zh-hant/System.Reflection.xml",
        "ref/MonoAndroid10/_._",
        "ref/MonoTouch10/_._",
        "ref/net45/_._",
        "ref/netcore50/de/System.Reflection.xml",
        "ref/netcore50/es/System.Reflection.xml",
        "ref/netcore50/fr/System.Reflection.xml",
        "ref/netcore50/it/System.Reflection.xml",
        "ref/netcore50/ja/System.Reflection.xml",
        "ref/netcore50/ko/System.Reflection.xml",
        "ref/netcore50/ru/System.Reflection.xml",
        "ref/netcore50/System.Reflection.dll",
        "ref/netcore50/System.Reflection.xml",
        "ref/netcore50/zh-hans/System.Reflection.xml",
        "ref/netcore50/zh-hant/System.Reflection.xml",
        "ref/win8/_._",
        "ref/wp80/_._",
        "ref/wpa81/_._",
        "ref/xamarinios10/_._",
        "ref/xamarinmac20/_._",
        "System.Reflection.4.0.0.nupkg",
        "System.Reflection.4.0.0.nupkg.sha512",
        "System.Reflection.nuspec"
      ]
    },
    "System.Reflection.Extensions/4.0.0": {
      "type": "package",
      "serviceable": true,
      "sha512": "dbYaZWCyFAu1TGYUqR2n+Q+1casSHPR2vVW0WVNkXpZbrd2BXcZ7cpvpu9C98CTHtNmyfMWCLpCclDqly23t6A==",
      "files": [
        "lib/DNXCore50/System.Reflection.Extensions.dll",
        "lib/net45/_._",
        "lib/netcore50/System.Reflection.Extensions.dll",
        "lib/win8/_._",
        "lib/wp80/_._",
        "lib/wpa81/_._",
        "ref/dotnet/de/System.Reflection.Extensions.xml",
        "ref/dotnet/es/System.Reflection.Extensions.xml",
        "ref/dotnet/fr/System.Reflection.Extensions.xml",
        "ref/dotnet/it/System.Reflection.Extensions.xml",
        "ref/dotnet/ja/System.Reflection.Extensions.xml",
        "ref/dotnet/ko/System.Reflection.Extensions.xml",
        "ref/dotnet/ru/System.Reflection.Extensions.xml",
        "ref/dotnet/System.Reflection.Extensions.dll",
        "ref/dotnet/System.Reflection.Extensions.xml",
        "ref/dotnet/zh-hans/System.Reflection.Extensions.xml",
        "ref/dotnet/zh-hant/System.Reflection.Extensions.xml",
        "ref/net45/_._",
        "ref/netcore50/System.Reflection.Extensions.dll",
        "ref/netcore50/System.Reflection.Extensions.xml",
        "ref/win8/_._",
        "ref/wp80/_._",
        "ref/wpa81/_._",
        "runtimes/win8-aot/lib/netcore50/System.Reflection.Extensions.dll",
        "System.Reflection.Extensions.4.0.0.nupkg",
        "System.Reflection.Extensions.4.0.0.nupkg.sha512",
        "System.Reflection.Extensions.nuspec"
      ]
    },
    "System.Reflection.Primitives/4.0.0": {
      "type": "package",
      "serviceable": true,
      "sha512": "n9S0XpKv2ruc17FSnaiX6nV47VfHTZ1wLjKZlAirUZCvDQCH71mVp+Ohabn0xXLh5pK2PKp45HCxkqu5Fxn/lA==",
      "files": [
        "lib/DNXCore50/System.Reflection.Primitives.dll",
        "lib/net45/_._",
        "lib/netcore50/System.Reflection.Primitives.dll",
        "lib/win8/_._",
        "lib/wp80/_._",
        "lib/wpa81/_._",
        "ref/dotnet/de/System.Reflection.Primitives.xml",
        "ref/dotnet/es/System.Reflection.Primitives.xml",
        "ref/dotnet/fr/System.Reflection.Primitives.xml",
        "ref/dotnet/it/System.Reflection.Primitives.xml",
        "ref/dotnet/ja/System.Reflection.Primitives.xml",
        "ref/dotnet/ko/System.Reflection.Primitives.xml",
        "ref/dotnet/ru/System.Reflection.Primitives.xml",
        "ref/dotnet/System.Reflection.Primitives.dll",
        "ref/dotnet/System.Reflection.Primitives.xml",
        "ref/dotnet/zh-hans/System.Reflection.Primitives.xml",
        "ref/dotnet/zh-hant/System.Reflection.Primitives.xml",
        "ref/net45/_._",
        "ref/netcore50/System.Reflection.Primitives.dll",
        "ref/netcore50/System.Reflection.Primitives.xml",
        "ref/win8/_._",
        "ref/wp80/_._",
        "ref/wpa81/_._",
        "runtimes/win8-aot/lib/netcore50/System.Reflection.Primitives.dll",
        "System.Reflection.Primitives.4.0.0.nupkg",
        "System.Reflection.Primitives.4.0.0.nupkg.sha512",
        "System.Reflection.Primitives.nuspec"
      ]
    },
    "System.Reflection.TypeExtensions/4.0.0": {
      "type": "package",
      "serviceable": true,
      "sha512": "YRM/msNAM86hdxPyXcuZSzmTO0RQFh7YMEPBLTY8cqXvFPYIx2x99bOyPkuU81wRYQem1c1HTkImQ2DjbOBfew==",
      "files": [
        "lib/DNXCore50/System.Reflection.TypeExtensions.dll",
        "lib/MonoAndroid10/_._",
        "lib/MonoTouch10/_._",
        "lib/net46/System.Reflection.TypeExtensions.dll",
        "lib/netcore50/System.Reflection.TypeExtensions.dll",
        "lib/xamarinios10/_._",
        "lib/xamarinmac20/_._",
        "ref/dotnet/de/System.Reflection.TypeExtensions.xml",
        "ref/dotnet/es/System.Reflection.TypeExtensions.xml",
        "ref/dotnet/fr/System.Reflection.TypeExtensions.xml",
        "ref/dotnet/it/System.Reflection.TypeExtensions.xml",
        "ref/dotnet/ja/System.Reflection.TypeExtensions.xml",
        "ref/dotnet/ko/System.Reflection.TypeExtensions.xml",
        "ref/dotnet/ru/System.Reflection.TypeExtensions.xml",
        "ref/dotnet/System.Reflection.TypeExtensions.dll",
        "ref/dotnet/System.Reflection.TypeExtensions.xml",
        "ref/dotnet/zh-hans/System.Reflection.TypeExtensions.xml",
        "ref/dotnet/zh-hant/System.Reflection.TypeExtensions.xml",
        "ref/MonoAndroid10/_._",
        "ref/MonoTouch10/_._",
        "ref/net46/System.Reflection.TypeExtensions.dll",
        "ref/xamarinios10/_._",
        "ref/xamarinmac20/_._",
        "runtimes/win8-aot/lib/netcore50/System.Reflection.TypeExtensions.dll",
        "System.Reflection.TypeExtensions.4.0.0.nupkg",
        "System.Reflection.TypeExtensions.4.0.0.nupkg.sha512",
        "System.Reflection.TypeExtensions.nuspec"
      ]
    },
    "System.Resources.ResourceManager/4.0.0": {
      "type": "package",
      "serviceable": true,
      "sha512": "qmqeZ4BJgjfU+G2JbrZt4Dk1LsMxO4t+f/9HarNY6w8pBgweO6jT+cknUH7c3qIrGvyUqraBhU45Eo6UtA0fAw==",
      "files": [
        "lib/DNXCore50/System.Resources.ResourceManager.dll",
        "lib/net45/_._",
        "lib/netcore50/System.Resources.ResourceManager.dll",
        "lib/win8/_._",
        "lib/wp80/_._",
        "lib/wpa81/_._",
        "ref/dotnet/de/System.Resources.ResourceManager.xml",
        "ref/dotnet/es/System.Resources.ResourceManager.xml",
        "ref/dotnet/fr/System.Resources.ResourceManager.xml",
        "ref/dotnet/it/System.Resources.ResourceManager.xml",
        "ref/dotnet/ja/System.Resources.ResourceManager.xml",
        "ref/dotnet/ko/System.Resources.ResourceManager.xml",
        "ref/dotnet/ru/System.Resources.ResourceManager.xml",
        "ref/dotnet/System.Resources.ResourceManager.dll",
        "ref/dotnet/System.Resources.ResourceManager.xml",
        "ref/dotnet/zh-hans/System.Resources.ResourceManager.xml",
        "ref/dotnet/zh-hant/System.Resources.ResourceManager.xml",
        "ref/net45/_._",
        "ref/netcore50/System.Resources.ResourceManager.dll",
        "ref/netcore50/System.Resources.ResourceManager.xml",
        "ref/win8/_._",
        "ref/wp80/_._",
        "ref/wpa81/_._",
        "runtimes/win8-aot/lib/netcore50/System.Resources.ResourceManager.dll",
        "System.Resources.ResourceManager.4.0.0.nupkg",
        "System.Resources.ResourceManager.4.0.0.nupkg.sha512",
        "System.Resources.ResourceManager.nuspec"
      ]
    },
    "System.Runtime/4.0.20": {
      "type": "package",
      "serviceable": true,
      "sha512": "X7N/9Bz7jVPorqdVFO86ns1sX6MlQM+WTxELtx+Z4VG45x9+LKmWH0GRqjgKprUnVuwmfB9EJ9DQng14Z7/zwg==",
      "files": [
        "lib/DNXCore50/System.Runtime.dll",
        "lib/MonoAndroid10/_._",
        "lib/MonoTouch10/_._",
        "lib/net46/_._",
        "lib/netcore50/System.Runtime.dll",
        "lib/xamarinios10/_._",
        "lib/xamarinmac20/_._",
        "ref/dotnet/de/System.Runtime.xml",
        "ref/dotnet/es/System.Runtime.xml",
        "ref/dotnet/fr/System.Runtime.xml",
        "ref/dotnet/it/System.Runtime.xml",
        "ref/dotnet/ja/System.Runtime.xml",
        "ref/dotnet/ko/System.Runtime.xml",
        "ref/dotnet/ru/System.Runtime.xml",
        "ref/dotnet/System.Runtime.dll",
        "ref/dotnet/System.Runtime.xml",
        "ref/dotnet/zh-hans/System.Runtime.xml",
        "ref/dotnet/zh-hant/System.Runtime.xml",
        "ref/MonoAndroid10/_._",
        "ref/MonoTouch10/_._",
        "ref/net46/_._",
        "ref/xamarinios10/_._",
        "ref/xamarinmac20/_._",
        "runtimes/win8-aot/lib/netcore50/System.Runtime.dll",
        "System.Runtime.4.0.20.nupkg",
        "System.Runtime.4.0.20.nupkg.sha512",
        "System.Runtime.nuspec"
      ]
    },
    "System.Runtime.Extensions/4.0.0": {
      "type": "package",
      "sha512": "zPzwoJcA7qar/b5Ihhzfcdr3vBOR8FIg7u//Qc5mqyAriasXuMFVraBZ5vOQq5asfun9ryNEL8Z2BOlUK5QRqA==",
      "files": [
        "lib/MonoAndroid10/_._",
        "lib/MonoTouch10/_._",
        "lib/net45/_._",
        "lib/win8/_._",
        "lib/wp80/_._",
        "lib/wpa81/_._",
        "lib/xamarinios10/_._",
        "lib/xamarinmac20/_._",
        "License.rtf",
        "ref/dotnet/de/System.Runtime.Extensions.xml",
        "ref/dotnet/es/System.Runtime.Extensions.xml",
        "ref/dotnet/fr/System.Runtime.Extensions.xml",
        "ref/dotnet/it/System.Runtime.Extensions.xml",
        "ref/dotnet/ja/System.Runtime.Extensions.xml",
        "ref/dotnet/ko/System.Runtime.Extensions.xml",
        "ref/dotnet/ru/System.Runtime.Extensions.xml",
        "ref/dotnet/System.Runtime.Extensions.dll",
        "ref/dotnet/System.Runtime.Extensions.xml",
        "ref/dotnet/zh-hans/System.Runtime.Extensions.xml",
        "ref/dotnet/zh-hant/System.Runtime.Extensions.xml",
        "ref/MonoAndroid10/_._",
        "ref/MonoTouch10/_._",
        "ref/net45/_._",
        "ref/netcore50/de/System.Runtime.Extensions.xml",
        "ref/netcore50/es/System.Runtime.Extensions.xml",
        "ref/netcore50/fr/System.Runtime.Extensions.xml",
        "ref/netcore50/it/System.Runtime.Extensions.xml",
        "ref/netcore50/ja/System.Runtime.Extensions.xml",
        "ref/netcore50/ko/System.Runtime.Extensions.xml",
        "ref/netcore50/ru/System.Runtime.Extensions.xml",
        "ref/netcore50/System.Runtime.Extensions.dll",
        "ref/netcore50/System.Runtime.Extensions.xml",
        "ref/netcore50/zh-hans/System.Runtime.Extensions.xml",
        "ref/netcore50/zh-hant/System.Runtime.Extensions.xml",
        "ref/win8/_._",
        "ref/wp80/_._",
        "ref/wpa81/_._",
        "ref/xamarinios10/_._",
        "ref/xamarinmac20/_._",
        "System.Runtime.Extensions.4.0.0.nupkg",
        "System.Runtime.Extensions.4.0.0.nupkg.sha512",
        "System.Runtime.Extensions.nuspec"
      ]
    },
    "System.Text.Encoding/4.0.0": {
      "type": "package",
      "sha512": "AMxFNOXpA6Ab8swULbXuJmoT2K5w6TnV3ObF5wsmEcIHQUJghoZtDVfVHb08O2wW15mOSI1i9Wg0Dx0pY13o8g==",
      "files": [
        "lib/MonoAndroid10/_._",
        "lib/MonoTouch10/_._",
        "lib/net45/_._",
        "lib/win8/_._",
        "lib/wp80/_._",
        "lib/wpa81/_._",
        "lib/xamarinios10/_._",
        "lib/xamarinmac20/_._",
        "License.rtf",
        "ref/dotnet/de/System.Text.Encoding.xml",
        "ref/dotnet/es/System.Text.Encoding.xml",
        "ref/dotnet/fr/System.Text.Encoding.xml",
        "ref/dotnet/it/System.Text.Encoding.xml",
        "ref/dotnet/ja/System.Text.Encoding.xml",
        "ref/dotnet/ko/System.Text.Encoding.xml",
        "ref/dotnet/ru/System.Text.Encoding.xml",
        "ref/dotnet/System.Text.Encoding.dll",
        "ref/dotnet/System.Text.Encoding.xml",
        "ref/dotnet/zh-hans/System.Text.Encoding.xml",
        "ref/dotnet/zh-hant/System.Text.Encoding.xml",
        "ref/MonoAndroid10/_._",
        "ref/MonoTouch10/_._",
        "ref/net45/_._",
        "ref/netcore50/de/System.Text.Encoding.xml",
        "ref/netcore50/es/System.Text.Encoding.xml",
        "ref/netcore50/fr/System.Text.Encoding.xml",
        "ref/netcore50/it/System.Text.Encoding.xml",
        "ref/netcore50/ja/System.Text.Encoding.xml",
        "ref/netcore50/ko/System.Text.Encoding.xml",
        "ref/netcore50/ru/System.Text.Encoding.xml",
        "ref/netcore50/System.Text.Encoding.dll",
        "ref/netcore50/System.Text.Encoding.xml",
        "ref/netcore50/zh-hans/System.Text.Encoding.xml",
        "ref/netcore50/zh-hant/System.Text.Encoding.xml",
        "ref/win8/_._",
        "ref/wp80/_._",
        "ref/wpa81/_._",
        "ref/xamarinios10/_._",
        "ref/xamarinmac20/_._",
        "System.Text.Encoding.4.0.0.nupkg",
        "System.Text.Encoding.4.0.0.nupkg.sha512",
        "System.Text.Encoding.nuspec"
      ]
    },
    "System.Text.RegularExpressions/4.0.0": {
      "type": "package",
      "sha512": "D2CHm8LBIymJK9+1E3sn4cUEzMd6B+quQUrCGUluv9QFBNOdL3XqNu548QKeNplEXFOmF5aKXMxXbTrjbEUNMw==",
      "files": [
        "lib/MonoAndroid10/_._",
        "lib/MonoTouch10/_._",
        "lib/net45/_._",
        "lib/win8/_._",
        "lib/wp80/_._",
        "lib/wpa81/_._",
        "lib/xamarinios10/_._",
        "lib/xamarinmac20/_._",
        "License.rtf",
        "ref/dotnet/de/System.Text.RegularExpressions.xml",
        "ref/dotnet/es/System.Text.RegularExpressions.xml",
        "ref/dotnet/fr/System.Text.RegularExpressions.xml",
        "ref/dotnet/it/System.Text.RegularExpressions.xml",
        "ref/dotnet/ja/System.Text.RegularExpressions.xml",
        "ref/dotnet/ko/System.Text.RegularExpressions.xml",
        "ref/dotnet/ru/System.Text.RegularExpressions.xml",
        "ref/dotnet/System.Text.RegularExpressions.dll",
        "ref/dotnet/System.Text.RegularExpressions.xml",
        "ref/dotnet/zh-hans/System.Text.RegularExpressions.xml",
        "ref/dotnet/zh-hant/System.Text.RegularExpressions.xml",
        "ref/MonoAndroid10/_._",
        "ref/MonoTouch10/_._",
        "ref/net45/_._",
        "ref/netcore50/de/System.Text.RegularExpressions.xml",
        "ref/netcore50/es/System.Text.RegularExpressions.xml",
        "ref/netcore50/fr/System.Text.RegularExpressions.xml",
        "ref/netcore50/it/System.Text.RegularExpressions.xml",
        "ref/netcore50/ja/System.Text.RegularExpressions.xml",
        "ref/netcore50/ko/System.Text.RegularExpressions.xml",
        "ref/netcore50/ru/System.Text.RegularExpressions.xml",
        "ref/netcore50/System.Text.RegularExpressions.dll",
        "ref/netcore50/System.Text.RegularExpressions.xml",
        "ref/netcore50/zh-hans/System.Text.RegularExpressions.xml",
        "ref/netcore50/zh-hant/System.Text.RegularExpressions.xml",
        "ref/win8/_._",
        "ref/wp80/_._",
        "ref/wpa81/_._",
        "ref/xamarinios10/_._",
        "ref/xamarinmac20/_._",
        "System.Text.RegularExpressions.4.0.0.nupkg",
        "System.Text.RegularExpressions.4.0.0.nupkg.sha512",
        "System.Text.RegularExpressions.nuspec"
      ]
    },
    "System.Threading/4.0.0": {
      "type": "package",
      "sha512": "H6O/9gUrjPDNYanh/7OFGAZHjVXvEuITD0RcnjfvIV04HOGrOPqUBU0kmz9RIX/7YGgCQn1o1S2DX6Cuv8kVGQ==",
      "files": [
        "lib/MonoAndroid10/_._",
        "lib/MonoTouch10/_._",
        "lib/net45/_._",
        "lib/win8/_._",
        "lib/wp80/_._",
        "lib/wpa81/_._",
        "lib/xamarinios10/_._",
        "lib/xamarinmac20/_._",
        "License.rtf",
        "ref/dotnet/de/System.Threading.xml",
        "ref/dotnet/es/System.Threading.xml",
        "ref/dotnet/fr/System.Threading.xml",
        "ref/dotnet/it/System.Threading.xml",
        "ref/dotnet/ja/System.Threading.xml",
        "ref/dotnet/ko/System.Threading.xml",
        "ref/dotnet/ru/System.Threading.xml",
        "ref/dotnet/System.Threading.dll",
        "ref/dotnet/System.Threading.xml",
        "ref/dotnet/zh-hans/System.Threading.xml",
        "ref/dotnet/zh-hant/System.Threading.xml",
        "ref/MonoAndroid10/_._",
        "ref/MonoTouch10/_._",
        "ref/net45/_._",
        "ref/netcore50/de/System.Threading.xml",
        "ref/netcore50/es/System.Threading.xml",
        "ref/netcore50/fr/System.Threading.xml",
        "ref/netcore50/it/System.Threading.xml",
        "ref/netcore50/ja/System.Threading.xml",
        "ref/netcore50/ko/System.Threading.xml",
        "ref/netcore50/ru/System.Threading.xml",
        "ref/netcore50/System.Threading.dll",
        "ref/netcore50/System.Threading.xml",
        "ref/netcore50/zh-hans/System.Threading.xml",
        "ref/netcore50/zh-hant/System.Threading.xml",
        "ref/win8/_._",
        "ref/wp80/_._",
        "ref/wpa81/_._",
        "ref/xamarinios10/_._",
        "ref/xamarinmac20/_._",
        "System.Threading.4.0.0.nupkg",
        "System.Threading.4.0.0.nupkg.sha512",
        "System.Threading.nuspec"
      ]
    },
    "System.Threading.Tasks/4.0.0": {
      "type": "package",
      "sha512": "dA3y1B6Pc8mNt9obhEWWGGpvEakS51+nafXpmM/Z8IF847GErLXGTjdfA+AYEKszfFbH7SVLWUklXhYeeSQ1lw==",
      "files": [
        "lib/MonoAndroid10/_._",
        "lib/MonoTouch10/_._",
        "lib/net45/_._",
        "lib/win8/_._",
        "lib/wp80/_._",
        "lib/wpa81/_._",
        "lib/xamarinios10/_._",
        "lib/xamarinmac20/_._",
        "License.rtf",
        "ref/dotnet/de/System.Threading.Tasks.xml",
        "ref/dotnet/es/System.Threading.Tasks.xml",
        "ref/dotnet/fr/System.Threading.Tasks.xml",
        "ref/dotnet/it/System.Threading.Tasks.xml",
        "ref/dotnet/ja/System.Threading.Tasks.xml",
        "ref/dotnet/ko/System.Threading.Tasks.xml",
        "ref/dotnet/ru/System.Threading.Tasks.xml",
        "ref/dotnet/System.Threading.Tasks.dll",
        "ref/dotnet/System.Threading.Tasks.xml",
        "ref/dotnet/zh-hans/System.Threading.Tasks.xml",
        "ref/dotnet/zh-hant/System.Threading.Tasks.xml",
        "ref/MonoAndroid10/_._",
        "ref/MonoTouch10/_._",
        "ref/net45/_._",
        "ref/netcore50/de/System.Threading.Tasks.xml",
        "ref/netcore50/es/System.Threading.Tasks.xml",
        "ref/netcore50/fr/System.Threading.Tasks.xml",
        "ref/netcore50/it/System.Threading.Tasks.xml",
        "ref/netcore50/ja/System.Threading.Tasks.xml",
        "ref/netcore50/ko/System.Threading.Tasks.xml",
        "ref/netcore50/ru/System.Threading.Tasks.xml",
        "ref/netcore50/System.Threading.Tasks.dll",
        "ref/netcore50/System.Threading.Tasks.xml",
        "ref/netcore50/zh-hans/System.Threading.Tasks.xml",
        "ref/netcore50/zh-hant/System.Threading.Tasks.xml",
        "ref/win8/_._",
        "ref/wp80/_._",
        "ref/wpa81/_._",
        "ref/xamarinios10/_._",
        "ref/xamarinmac20/_._",
        "System.Threading.Tasks.4.0.0.nupkg",
        "System.Threading.Tasks.4.0.0.nupkg.sha512",
        "System.Threading.Tasks.nuspec"
      ]
    }
  },
  "projectFileDependencyGroups": {
<<<<<<< HEAD
    "": [
      "System.Diagnostics.Contracts >= 4.0.0",
      "System.Dynamic.Runtime >= 4.0.0",
      "System.Reflection.TypeExtensions >= 4.0.0",
      "System.Text.RegularExpressions >= 4.0.0",
      "System.Collections >= 4.0.0",
      "System.Runtime.Extensions >= 4.0.0",
      "System.Linq >= 4.0.0",
      "System.Reflection.Extensions >= 4.0.0",
      "System.Threading >= 4.0.0"
    ],
    "DNXCore,Version=v5.0": []
=======
    "": [],
    "DNX,Version=v4.5.1": [],
    "DNXCore,Version=v5.0": [
      "System.Diagnostics.Contracts >= 4.0.1-beta-23409",
      "System.Dynamic.Runtime >= 4.0.11-beta-23409",
      "System.Linq >= 4.0.1-beta-23409",
      "System.Linq.Expressions >= 4.0.11-beta-23409",
      "System.Reflection.TypeExtensions >= 4.0.1-beta-23409",
      "System.Text.RegularExpressions >= 4.0.11-beta-23409",
      "System.Reflection.Extensions >= 4.0.0"
    ]
>>>>>>> b95aecc6
  }
}<|MERGE_RESOLUTION|>--- conflicted
+++ resolved
@@ -2,7 +2,80 @@
   "locked": false,
   "version": 2,
   "targets": {
-    "DNX,Version=v4.5.1": {},
+    "DNX,Version=v4.5.1": {
+      "System.Collections/4.0.0": {
+        "type": "package",
+        "compile": {
+          "ref/net45/_._": {}
+        },
+        "runtime": {
+          "lib/net45/_._": {}
+        }
+      },
+      "System.Diagnostics.Contracts/4.0.0": {
+        "type": "package",
+        "compile": {
+          "ref/net45/_._": {}
+        },
+        "runtime": {
+          "lib/net45/_._": {}
+        }
+      },
+      "System.Dynamic.Runtime/4.0.0": {
+        "type": "package",
+        "compile": {
+          "ref/net45/_._": {}
+        },
+        "runtime": {
+          "lib/net45/_._": {}
+        }
+      },
+      "System.Linq/4.0.0": {
+        "type": "package",
+        "compile": {
+          "ref/net45/_._": {}
+        },
+        "runtime": {
+          "lib/net45/_._": {}
+        }
+      },
+      "System.Reflection.Extensions/4.0.0": {
+        "type": "package",
+        "compile": {
+          "ref/net45/_._": {}
+        },
+        "runtime": {
+          "lib/net45/_._": {}
+        }
+      },
+      "System.Runtime.Extensions/4.0.0": {
+        "type": "package",
+        "compile": {
+          "ref/net45/_._": {}
+        },
+        "runtime": {
+          "lib/net45/_._": {}
+        }
+      },
+      "System.Text.RegularExpressions/4.0.0": {
+        "type": "package",
+        "compile": {
+          "ref/net45/_._": {}
+        },
+        "runtime": {
+          "lib/net45/_._": {}
+        }
+      },
+      "System.Threading/4.0.0": {
+        "type": "package",
+        "compile": {
+          "ref/net45/_._": {}
+        },
+        "runtime": {
+          "lib/net45/_._": {}
+        }
+      }
+    },
     "DNXCore,Version=v5.0": {
       "System.Collections/4.0.0": {
         "type": "package",
@@ -235,8 +308,154 @@
         }
       }
     },
-    "DNX,Version=v4.5.1/win7-x86": {},
-    "DNX,Version=v4.5.1/win7-x64": {},
+    "DNX,Version=v4.5.1/win7-x86": {
+      "System.Collections/4.0.0": {
+        "type": "package",
+        "compile": {
+          "ref/net45/_._": {}
+        },
+        "runtime": {
+          "lib/net45/_._": {}
+        }
+      },
+      "System.Diagnostics.Contracts/4.0.0": {
+        "type": "package",
+        "compile": {
+          "ref/net45/_._": {}
+        },
+        "runtime": {
+          "lib/net45/_._": {}
+        }
+      },
+      "System.Dynamic.Runtime/4.0.0": {
+        "type": "package",
+        "compile": {
+          "ref/net45/_._": {}
+        },
+        "runtime": {
+          "lib/net45/_._": {}
+        }
+      },
+      "System.Linq/4.0.0": {
+        "type": "package",
+        "compile": {
+          "ref/net45/_._": {}
+        },
+        "runtime": {
+          "lib/net45/_._": {}
+        }
+      },
+      "System.Reflection.Extensions/4.0.0": {
+        "type": "package",
+        "compile": {
+          "ref/net45/_._": {}
+        },
+        "runtime": {
+          "lib/net45/_._": {}
+        }
+      },
+      "System.Runtime.Extensions/4.0.0": {
+        "type": "package",
+        "compile": {
+          "ref/net45/_._": {}
+        },
+        "runtime": {
+          "lib/net45/_._": {}
+        }
+      },
+      "System.Text.RegularExpressions/4.0.0": {
+        "type": "package",
+        "compile": {
+          "ref/net45/_._": {}
+        },
+        "runtime": {
+          "lib/net45/_._": {}
+        }
+      },
+      "System.Threading/4.0.0": {
+        "type": "package",
+        "compile": {
+          "ref/net45/_._": {}
+        },
+        "runtime": {
+          "lib/net45/_._": {}
+        }
+      }
+    },
+    "DNX,Version=v4.5.1/win7-x64": {
+      "System.Collections/4.0.0": {
+        "type": "package",
+        "compile": {
+          "ref/net45/_._": {}
+        },
+        "runtime": {
+          "lib/net45/_._": {}
+        }
+      },
+      "System.Diagnostics.Contracts/4.0.0": {
+        "type": "package",
+        "compile": {
+          "ref/net45/_._": {}
+        },
+        "runtime": {
+          "lib/net45/_._": {}
+        }
+      },
+      "System.Dynamic.Runtime/4.0.0": {
+        "type": "package",
+        "compile": {
+          "ref/net45/_._": {}
+        },
+        "runtime": {
+          "lib/net45/_._": {}
+        }
+      },
+      "System.Linq/4.0.0": {
+        "type": "package",
+        "compile": {
+          "ref/net45/_._": {}
+        },
+        "runtime": {
+          "lib/net45/_._": {}
+        }
+      },
+      "System.Reflection.Extensions/4.0.0": {
+        "type": "package",
+        "compile": {
+          "ref/net45/_._": {}
+        },
+        "runtime": {
+          "lib/net45/_._": {}
+        }
+      },
+      "System.Runtime.Extensions/4.0.0": {
+        "type": "package",
+        "compile": {
+          "ref/net45/_._": {}
+        },
+        "runtime": {
+          "lib/net45/_._": {}
+        }
+      },
+      "System.Text.RegularExpressions/4.0.0": {
+        "type": "package",
+        "compile": {
+          "ref/net45/_._": {}
+        },
+        "runtime": {
+          "lib/net45/_._": {}
+        }
+      },
+      "System.Threading/4.0.0": {
+        "type": "package",
+        "compile": {
+          "ref/net45/_._": {}
+        },
+        "runtime": {
+          "lib/net45/_._": {}
+        }
+      }
+    },
     "DNXCore,Version=v5.0/win7-x86": {
       "System.Collections/4.0.0": {
         "type": "package",
@@ -1566,11 +1785,9 @@
     }
   },
   "projectFileDependencyGroups": {
-<<<<<<< HEAD
     "": [
       "System.Diagnostics.Contracts >= 4.0.0",
       "System.Dynamic.Runtime >= 4.0.0",
-      "System.Reflection.TypeExtensions >= 4.0.0",
       "System.Text.RegularExpressions >= 4.0.0",
       "System.Collections >= 4.0.0",
       "System.Runtime.Extensions >= 4.0.0",
@@ -1578,19 +1795,9 @@
       "System.Reflection.Extensions >= 4.0.0",
       "System.Threading >= 4.0.0"
     ],
-    "DNXCore,Version=v5.0": []
-=======
-    "": [],
     "DNX,Version=v4.5.1": [],
     "DNXCore,Version=v5.0": [
-      "System.Diagnostics.Contracts >= 4.0.1-beta-23409",
-      "System.Dynamic.Runtime >= 4.0.11-beta-23409",
-      "System.Linq >= 4.0.1-beta-23409",
-      "System.Linq.Expressions >= 4.0.11-beta-23409",
-      "System.Reflection.TypeExtensions >= 4.0.1-beta-23409",
-      "System.Text.RegularExpressions >= 4.0.11-beta-23409",
-      "System.Reflection.Extensions >= 4.0.0"
+      "System.Reflection.TypeExtensions >= 4.0.0"
     ]
->>>>>>> b95aecc6
   }
 }