--- conflicted
+++ resolved
@@ -87,25 +87,6 @@
 
         internal static Dictionary<Type, Func<Engine, object, JsValue>> TypeMappers = new Dictionary<Type, Func<Engine, object, JsValue>>
         {
-<<<<<<< HEAD
-            { typeof(bool), (Engine engine, object v) => (bool) v ? JsBoolean.True : JsBoolean.False },
-            { typeof(byte), (Engine engine, object v) => JsNumber.Create((byte)v) },
-            { typeof(char), (Engine engine, object v) => JsString.Create((char)v) },
-            { typeof(DateTime), (Engine engine, object v) => engine.Date.Construct((DateTime)v) },
-            { typeof(DateTimeOffset), (Engine engine, object v) => engine.Date.Construct((DateTimeOffset)v) },
-            { typeof(decimal), (Engine engine, object v) => (JsValue) (double)(decimal)v },
-            { typeof(double), (Engine engine, object v) => (JsValue)(double)v },
-            { typeof(Int16), (Engine engine, object v) => JsNumber.Create((Int16)v) },
-            { typeof(Int32), (Engine engine, object v) => JsNumber.Create((Int32)v) },
-            { typeof(Int64), (Engine engine, object v) => (JsValue)(Int64)v },
-            { typeof(SByte), (Engine engine, object v) => JsNumber.Create((SByte)v) },
-            { typeof(Single), (Engine engine, object v) => (JsValue)(Single)v },
-            { typeof(string), (Engine engine, object v) => (JsValue) (string)v },
-            { typeof(UInt16), (Engine engine, object v) => JsNumber.Create((UInt16)v) },
-            { typeof(UInt32), (Engine engine, object v) => JsNumber.Create((UInt32)v) },
-            { typeof(UInt64), (Engine engine, object v) => JsNumber.Create((UInt64)v) },
-            { typeof(System.Text.RegularExpressions.Regex), (Engine engine, object v) => engine.RegExp.Construct((System.Text.RegularExpressions.Regex)v, "", engine) }
-=======
             { typeof(bool), (engine, v) => (bool) v ? JsBoolean.True : JsBoolean.False },
             { typeof(byte), (engine, v) => JsNumber.Create((byte)v) },
             { typeof(char), (engine, v) => JsString.Create((char)v) },
@@ -122,8 +103,7 @@
             { typeof(UInt16), (engine, v) => JsNumber.Create((UInt16)v) },
             { typeof(UInt32), (engine, v) => JsNumber.Create((UInt32)v) },
             { typeof(UInt64), (engine, v) => JsNumber.Create((UInt64)v) },
-            { typeof(System.Text.RegularExpressions.Regex), (engine, v) => engine.RegExp.Construct((System.Text.RegularExpressions.Regex)v, "") }
->>>>>>> 5e0b3bb9
+            { typeof(System.Text.RegularExpressions.Regex), (engine, v) => engine.RegExp.Construct((System.Text.RegularExpressions.Regex)v, "", engine) }
         };
 
         // shared frozen version
