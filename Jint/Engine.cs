--- conflicted
+++ resolved
@@ -262,16 +262,12 @@
         }
         #endregion
 
-<<<<<<< HEAD
         private static readonly Func<long> GetAllocatedBytesForCurrentThread;
 
-        public ExecutionContext EnterExecutionContext(LexicalEnvironment lexicalEnvironment, LexicalEnvironment variableEnvironment, JsValue thisBinding)
-=======
         public void EnterExecutionContext(
             LexicalEnvironment lexicalEnvironment,
             LexicalEnvironment variableEnvironment,
             JsValue thisBinding)
->>>>>>> c8606328
         {
             var context = new ExecutionContext(
                 lexicalEnvironment,
