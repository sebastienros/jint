﻿using System;
using System.Collections.Generic;
using System.Runtime.CompilerServices;
using System.Threading;
using System.Threading.Tasks;
using Esprima;
using Esprima.Ast;
using Jint.Native;
using Jint.Native.Argument;
using Jint.Native.Array;
using Jint.Native.Boolean;
using Jint.Native.Date;
using Jint.Native.Error;
using Jint.Native.Function;
using Jint.Native.Global;
using Jint.Native.Iterator;
using Jint.Native.Json;
using Jint.Native.Map;
using Jint.Native.Math;
using Jint.Native.Number;
using Jint.Native.Object;
using Jint.Native.Proxy;
using Jint.Native.Reflect;
using Jint.Native.Promise;
using Jint.Native.RegExp;
using Jint.Native.Set;
using Jint.Native.String;
using Jint.Native.Symbol;
using Jint.Pooling;
using Jint.Runtime;
using Jint.Runtime.CallStack;
using Jint.Runtime.Debugger;
using Jint.Runtime.Descriptors;
using Jint.Runtime.Descriptors.Specialized;
using Jint.Runtime.Environments;
using Jint.Runtime.Interop;
using Jint.Runtime.Interpreter;
using Jint.Runtime.References;
using ExecutionContext = Jint.Runtime.Environments.ExecutionContext;

namespace Jint
{
    public class Engine
    {
        private static readonly ParserOptions DefaultParserOptions = new ParserOptions
        {
            AdaptRegexp = true,
            Tolerant = true,
            Loc = true
        };


        private static readonly JsString _errorFunctionName = new JsString("Error");
        private static readonly JsString _evalErrorFunctionName = new JsString("EvalError");
        private static readonly JsString _rangeErrorFunctionName = new JsString("RangeError");
        private static readonly JsString _referenceErrorFunctionName = new JsString("ReferenceError");
        private static readonly JsString _syntaxErrorFunctionName = new JsString("SyntaxError");
        private static readonly JsString _typeErrorFunctionName = new JsString("TypeError");
        private static readonly JsString _uriErrorFunctionName = new JsString("URIError");

        private readonly ExecutionContextStack _executionContexts;
        private JsValue _completionValue = JsValue.Undefined;
        internal INode _lastSyntaxNode;

        private readonly object _promiseContinuationsPadlock = new object();
        private readonly SemaphoreSlim _threadLock = new SemaphoreSlim(1, 1);
        private readonly Queue<Action> _promiseContinuations = new Queue<Action>();
        private bool _continuationsTaskActive = false;

        // lazy properties
        private ErrorConstructor _error;
        private ErrorConstructor _evalError;
        private ErrorConstructor _rangeError;
        private ErrorConstructor _referenceError;
        private ErrorConstructor _syntaxError;
        private ErrorConstructor _typeError;
        private ErrorConstructor _uriError;
        private DebugHandler _debugHandler;
        private List<BreakPoint> _breakPoints;

        // cached access
        private readonly List<IConstraint> _constraints;
        private readonly bool _isDebugMode;
        internal readonly bool _isStrict;
        internal readonly IReferenceResolver _referenceResolver;
        internal readonly ReferencePool _referencePool;
        internal readonly ArgumentsInstancePool _argumentsInstancePool;
        internal readonly JsValueArrayPool _jsValueArrayPool;

        public ITypeConverter ClrTypeConverter { get; set; }

        // cache of types used when resolving CLR type names
        internal readonly Dictionary<string, Type> TypeCache = new Dictionary<string, Type>();

        internal static Dictionary<Type, Func<Engine, object, JsValue>> TypeMappers = new Dictionary<Type, Func<Engine, object, JsValue>>
        {
            { typeof(bool), (engine, v) => (bool) v ? JsBoolean.True : JsBoolean.False },
            { typeof(byte), (engine, v) => JsNumber.Create((byte)v) },
            { typeof(char), (engine, v) => JsString.Create((char)v) },
            { typeof(DateTime), (engine, v) => engine.Date.Construct((DateTime)v) },
            { typeof(DateTimeOffset), (engine, v) => engine.Date.Construct((DateTimeOffset)v) },
            { typeof(decimal), (engine, v) => (JsValue) (double)(decimal)v },
            { typeof(double), (engine, v) => (JsValue)(double)v },
            { typeof(Int16), (engine, v) => JsNumber.Create((Int16)v) },
            { typeof(Int32), (engine, v) => JsNumber.Create((Int32)v) },
            { typeof(Int64), (engine, v) => (JsValue)(Int64)v },
            { typeof(SByte), (engine, v) => JsNumber.Create((SByte)v) },
            { typeof(Single), (engine, v) => (JsValue)(Single)v },
            { typeof(string), (engine, v) => JsString.Create((string) v) },
            { typeof(UInt16), (engine, v) => JsNumber.Create((UInt16)v) },
            { typeof(UInt32), (engine, v) => JsNumber.Create((UInt32)v) },
            { typeof(UInt64), (engine, v) => JsNumber.Create((UInt64)v) },
            { typeof(System.Text.RegularExpressions.Regex), (engine, v) => engine.RegExp.Construct((System.Text.RegularExpressions.Regex)v, "", engine) }
        };

        // shared frozen version
        internal readonly PropertyDescriptor _getSetThrower;

        internal readonly struct ClrPropertyDescriptorFactoriesKey : IEquatable<ClrPropertyDescriptorFactoriesKey>
        {
            public ClrPropertyDescriptorFactoriesKey(Type type, in Key propertyName)
            {
                Type = type;
                PropertyName = propertyName;
            }

            private readonly Type Type;
            private readonly Key PropertyName;

            public bool Equals(ClrPropertyDescriptorFactoriesKey other)
            {
                return Type == other.Type && PropertyName == other.PropertyName;
            }

            public override bool Equals(object obj)
            {
                if (ReferenceEquals(null, obj))
                {
                    return false;
                }
                return obj is ClrPropertyDescriptorFactoriesKey other && Equals(other);
            }

            public override int GetHashCode()
            {
                unchecked
                {
                    return (Type.GetHashCode() * 397) ^ PropertyName.GetHashCode();
                }
            }
        }

        internal readonly Dictionary<ClrPropertyDescriptorFactoriesKey, Func<Engine, object, PropertyDescriptor>> ClrPropertyDescriptorFactories =
            new Dictionary<ClrPropertyDescriptorFactoriesKey, Func<Engine, object, PropertyDescriptor>>();

        internal readonly JintCallStack CallStack = new JintCallStack();

        public Engine() : this(null)
        {
        }

        public Engine(Action<Options> options)
        {
            _executionContexts = new ExecutionContextStack(2);

            Global = GlobalObject.CreateGlobalObject(this);

            Object = ObjectConstructor.CreateObjectConstructor(this);
            Function = FunctionConstructor.CreateFunctionConstructor(this);
            _getSetThrower = new GetSetPropertyDescriptor.ThrowerPropertyDescriptor(Function.ThrowTypeError);

            Symbol = SymbolConstructor.CreateSymbolConstructor(this);
            Array = ArrayConstructor.CreateArrayConstructor(this);
            Map = MapConstructor.CreateMapConstructor(this);
            Set = SetConstructor.CreateSetConstructor(this);
            Promise = PromiseConstructor.CreatePromiseConstructor(this);
            Iterator = IteratorConstructor.CreateIteratorConstructor(this);
            String = StringConstructor.CreateStringConstructor(this);
            RegExp = RegExpConstructor.CreateRegExpConstructor(this);
            Number = NumberConstructor.CreateNumberConstructor(this);
            Boolean = BooleanConstructor.CreateBooleanConstructor(this);
            Date = DateConstructor.CreateDateConstructor(this);
            Math = MathInstance.CreateMathObject(this);
            Json = JsonInstance.CreateJsonObject(this);
            Proxy = ProxyConstructor.CreateProxyConstructor(this);
            Reflect = ReflectInstance.CreateReflectObject(this);

            GlobalSymbolRegistry = new GlobalSymbolRegistry();

            // Because the properties might need some of the built-in object
            // their configuration is delayed to a later step

            // trigger initialization
            Global.GetProperty(JsString.Empty);

            // this is implementation dependent, and only to pass some unit tests
            Global._prototype = Object.PrototypeObject;
            Object._prototype = Function.PrototypeObject;

            // create the global environment http://www.ecma-international.org/ecma-262/5.1/#sec-10.2.3
            GlobalEnvironment = LexicalEnvironment.NewGlobalEnvironment(this, Global);

            // create the global execution context http://www.ecma-international.org/ecma-262/5.1/#sec-10.4.1.1
            EnterExecutionContext(GlobalEnvironment, GlobalEnvironment, Global);

            Options = new Options();

            options?.Invoke(Options);

            // gather some options as fields for faster checks
            _isDebugMode = Options.IsDebugMode;
            _isStrict = Options.IsStrict;
            _constraints = Options._Constraints;
            _referenceResolver = Options.ReferenceResolver;

            _referencePool = new ReferencePool();
            _argumentsInstancePool = new ArgumentsInstancePool(this);
            _jsValueArrayPool = new JsValueArrayPool();

            Eval = new EvalFunctionInstance(this, System.Array.Empty<string>(), LexicalEnvironment.NewDeclarativeEnvironment(this, ExecutionContext.LexicalEnvironment), StrictModeScope.IsStrictModeCode);
            Global.SetProperty(CommonProperties.Eval, new PropertyDescriptor(Eval, PropertyFlag.Configurable | PropertyFlag.Writable));

            if (Options._IsClrAllowed)
            {
                Global.SetProperty("System", new PropertyDescriptor(new NamespaceReference(this, "System"), PropertyFlag.AllForbidden));
                Global.SetProperty("importNamespace", new PropertyDescriptor(new ClrFunctionInstance(
                    this,
                    "importNamespace",
                    (thisObj, arguments) => new NamespaceReference(this, TypeConverter.ToString(arguments.At(0)))), PropertyFlag.AllForbidden));
            }

            ClrTypeConverter = new DefaultTypeConverter(this);
        }

        internal LexicalEnvironment GlobalEnvironment { get; }
        public GlobalObject Global { get; }
        public ObjectConstructor Object { get; }
        public FunctionConstructor Function { get; }
        public ArrayConstructor Array { get; }
        public MapConstructor Map { get; }
        public SetConstructor Set { get; }
        public PromiseConstructor Promise { get; }
        public IteratorConstructor Iterator { get; }
        public StringConstructor String { get; }
        public RegExpConstructor RegExp { get; }
        public BooleanConstructor Boolean { get; }
        public NumberConstructor Number { get; }
        public DateConstructor Date { get; }
        public MathInstance Math { get; }
        public JsonInstance Json { get; }
        public ProxyConstructor Proxy { get; }
        public ReflectInstance Reflect { get; }
        public SymbolConstructor Symbol { get; }
        public EvalFunctionInstance Eval { get; }

        public ErrorConstructor Error => _error ??= ErrorConstructor.CreateErrorConstructor(this, _errorFunctionName);
        public ErrorConstructor EvalError => _evalError ??= ErrorConstructor.CreateErrorConstructor(this, _evalErrorFunctionName);
        public ErrorConstructor SyntaxError => _syntaxError ??= ErrorConstructor.CreateErrorConstructor(this, _syntaxErrorFunctionName);
        public ErrorConstructor TypeError => _typeError ??= ErrorConstructor.CreateErrorConstructor(this, _typeErrorFunctionName);
        public ErrorConstructor RangeError => _rangeError ??= ErrorConstructor.CreateErrorConstructor(this, _rangeErrorFunctionName);
        public ErrorConstructor ReferenceError => _referenceError ??= ErrorConstructor.CreateErrorConstructor(this, _referenceErrorFunctionName);
        public ErrorConstructor UriError => _uriError ??= ErrorConstructor.CreateErrorConstructor(this, _uriErrorFunctionName);

        public ref readonly ExecutionContext ExecutionContext
        {
            [MethodImpl(MethodImplOptions.AggressiveInlining)]
            get => ref _executionContexts.Peek();
        }

        public GlobalSymbolRegistry GlobalSymbolRegistry { get; }

        internal long CurrentMemoryUsage { get; private set; }

        internal Options Options { [MethodImpl(MethodImplOptions.AggressiveInlining)] get; }

        #region Debugger
        public delegate StepMode DebugStepDelegate(object sender, DebugInformation e);
        public delegate StepMode BreakDelegate(object sender, DebugInformation e);
        public event DebugStepDelegate Step;
        public event BreakDelegate Break;

        internal DebugHandler DebugHandler => _debugHandler ?? (_debugHandler = new DebugHandler(this));

        public List<BreakPoint> BreakPoints => _breakPoints ?? (_breakPoints = new List<BreakPoint>());

        internal StepMode? InvokeStepEvent(DebugInformation info)
        {
            return Step?.Invoke(this, info);
        }

        internal StepMode? InvokeBreakEvent(DebugInformation info)
        {
            return Break?.Invoke(this, info);
        }
        #endregion

        public void EnterExecutionContext(
            LexicalEnvironment lexicalEnvironment,
            LexicalEnvironment variableEnvironment,
            JsValue thisBinding)
        {
            var context = new ExecutionContext(
                lexicalEnvironment,
                variableEnvironment,
                thisBinding);

            _executionContexts.Push(context);
        }

        public Engine SetValue(JsValue name, Delegate value)
        {
            Global.FastAddProperty(name, new DelegateWrapper(this, value), true, false, true);
            return this;
        }

        public Engine SetValue(JsValue name, string value)
        {
            return SetValue(name, new JsString(value));
        }

        public Engine SetValue(JsValue name, double value)
        {
            return SetValue(name, JsNumber.Create(value));
        }

        public Engine SetValue(JsValue name, int value)
        {
            return SetValue(name, JsNumber.Create(value));
        }

        public Engine SetValue(JsValue name, bool value)
        {
            return SetValue(name, value ? JsBoolean.True : JsBoolean.False);
        }

        public Engine SetValue(JsValue name, JsValue value)
        {
            Global.Set(name, value, Global);
            return this;
        }

        public Engine SetValue(JsValue name, object obj)
        {
            return SetValue(name, JsValue.FromObject(this, obj));
        }

        public void LeaveExecutionContext()
        {
            _executionContexts.Pop();
        }

        /// <summary>
        /// Initializes the statements count
        /// </summary>
        public void ResetConstraints()
        {
            for (var i = 0; i < _constraints.Count; i++)
            {
                _constraints[i].Reset();
            }
        }

        /// <summary>
        /// Initializes list of references of called functions
        /// </summary>
        public void ResetCallStack()
        {
            CallStack.Clear();
        }

        public Engine Execute(string source) => Execute(source, true);
        public Engine Execute(string source, ParserOptions parserOptions) => Execute(source, parserOptions, true);
        public Engine Execute(Script program) => Execute(program, true);

        internal Engine Execute(string source, bool threadLock)
        {
            return Execute(source, DefaultParserOptions, threadLock);
        }

        internal Engine Execute(string source, ParserOptions parserOptions, bool threadLock)
        {
            var parser = new JavaScriptParser(source, parserOptions);
            return Execute(parser.ParseScript(), threadLock);
        }

        internal Engine Execute(Script program, bool threadLock)
        {
<<<<<<< HEAD
            if (threadLock)
                _threadLock.Wait();

            try
            {
                ResetStatementsCount();

                if (_memoryLimit > 0)
                {
                    ResetMemoryUsage();
                }

                ResetTimeoutTicks();
                ResetLastStatement();
                ResetCallStack();

                using (new StrictModeScope(_isStrict || program.Strict))
                {
                    DeclarationBindingInstantiation(
                        DeclarationBindingType.GlobalCode,
                        program.HoistingScope,
                        functionInstance: null,
                        arguments: null);

                    var list = new JintStatementList(this, null, program.Body);
                    var result = list.Execute();
                    if (result.Type == CompletionType.Throw)
                    {
                        var ex = new JavaScriptException(result.GetValueOrDefault()).SetCallstack(this, result.Location);
                        throw ex;
                    }

                    _completionValue = result.GetValueOrDefault();
                }
            }
            finally
            {
                if (threadLock)
                    _threadLock.Release();
            }

            return this;
        }
        
        internal void QueuePromiseContinuation(Action continuation)
        {
            var startContinuationsTask = false;
=======
            ResetConstraints();
            ResetLastStatement();
            ResetCallStack();
>>>>>>> 4e86924d

            lock (_promiseContinuationsPadlock)
            {
                _promiseContinuations.Enqueue(continuation);

                if (_continuationsTaskActive == false)
                {
                    startContinuationsTask = true;
                    _continuationsTaskActive = true;
                }
            }

            if (startContinuationsTask)
            {
                Task.Run(async () =>
                {
                    while (true)
                    {
                        Action nextContinuation;

                        lock (_promiseContinuationsPadlock)
                        {
                            //  End task if no more continuations to process
                            if (_promiseContinuations.Count == 0)
                            {
                                _continuationsTaskActive = false;
                                return;
                            }

                            nextContinuation = _promiseContinuations.Dequeue();
                        }

                        //  Prevent a continuation using this engine concurrently with the user
                        await _threadLock.WaitAsync();

                        try
                        {
                            nextContinuation();
                        }
                        catch
                        {
                            continue;
                        }
                        finally
                        {
                            _threadLock.Release();
                        }
                    }
                });
            }
        }

        private void ResetLastStatement()
        {
            _lastSyntaxNode = null;
        }

        /// <summary>
        /// Gets the last evaluated statement completion value
        /// </summary>
        public JsValue GetCompletionValue()
        {
            return _completionValue;
        }

        /// <summary>
        /// Gets the last evaluated statement completion value.  If the completion value is a promise then the method asynchronously waits for the promise to resolve and returns the resolve result
        /// </summary>
        /// <returns></returns>
        public async Task<JsValue> GetCompletionValueAsync()
        {
            if (_completionValue is PromiseInstance promise)
                _completionValue = await promise.Task;

            return _completionValue;
        }

        /// <summary>
        /// Asynchronously waits for a completion promise to resolve.  Returns immediately if the completion value is not a promise.
        /// </summary>
        /// <returns></returns>
        public async Task WaitForCompletionAsync()
        {
            if (_completionValue is PromiseInstance promise)
                await promise.Task;
        }

        internal void RunBeforeExecuteStatementChecks(Statement statement)
        {
            // Avoid allocating the enumerator because we run this loop very often.
            for (var i = 0; i < _constraints.Count; i++)
            {
                _constraints[i].Check();
            }

            if (_isDebugMode)
            {
                DebugHandler.OnStep(statement);
            }
        }

        /// <summary>
        /// http://www.ecma-international.org/ecma-262/5.1/#sec-8.7.1
        /// </summary>
        public JsValue GetValue(object value)
        {
            return GetValue(value, false);
        }

        internal JsValue GetValue(object value, bool returnReferenceToPool)
        {
            if (value is JsValue jsValue)
            {
                return jsValue;
            }

            if (!(value is Reference reference))
            {
                return ((Completion) value).Value;
            }

            return GetValue(reference, returnReferenceToPool);
        }

        internal JsValue GetValue(Reference reference, bool returnReferenceToPool)
        {
            var baseValue = reference.GetBase();

            if (baseValue._type == InternalTypes.Undefined)
            {
                if (_referenceResolver != null &&
                    _referenceResolver.TryUnresolvableReference(this, reference, out JsValue val))
                {
                    return val;
                }

                ExceptionHelper.ThrowReferenceError(this, reference);
            }

            if (_referenceResolver != null
                && (baseValue._type & InternalTypes.ObjectEnvironmentRecord) == 0
                && _referenceResolver.TryPropertyReference(this, reference, ref baseValue))
            {
                    return baseValue;
                }
            
            if (reference.IsPropertyReference())
            {
                var property = reference.GetReferencedName();
                if (returnReferenceToPool)
                {
                    _referencePool.Return(reference);
                }

                if (baseValue.IsObject())
                {
                    var o = TypeConverter.ToObject(this, baseValue);
                    var v = o.Get(property);
                    return v;
                }
                else
                {
                    // check if we are accessing a string, boxing operation can be costly to do index access
                    // we have good chance to have fast path with integer or string indexer
                    ObjectInstance o = null;
                    if ((property._type & (InternalTypes.String | InternalTypes.Integer)) != 0
                        && baseValue is JsString s
                        && TryHandleStringValue(property, s, ref o, out var jsValue))
                    {
                        return jsValue;
                        }

                    if (o is null)
                        {
                        o = TypeConverter.ToObject(this, baseValue);
                    }

                    var desc = o.GetProperty(property);
                    if (desc == PropertyDescriptor.Undefined)
                    {
                        return JsValue.Undefined;
                    }

                    if (desc.IsDataDescriptor())
                    {
                        return desc.Value;
                    }

                    var getter = desc.Get;
                    if (getter.IsUndefined())
                    {
                        return Undefined.Instance;
                    }

                    var callable = (ICallable) getter.AsObject();
                    return callable.Call(baseValue, Arguments.Empty);
                }
            }

            if (!(baseValue is EnvironmentRecord record))
            {
                return ExceptionHelper.ThrowArgumentException<JsValue>();
            }

            var bindingValue = record.GetBindingValue(reference.GetReferencedName().ToString(), reference.IsStrictReference());

            if (returnReferenceToPool)
            {
                _referencePool.Return(reference);
            }

            return bindingValue;
        }

        private bool TryHandleStringValue(JsValue property, JsString s, ref ObjectInstance o, out JsValue jsValue)
        {
            if (property == CommonProperties.Length)
            {
                jsValue = JsNumber.Create((uint) s.Length);
                return true;
            }

            if (property is JsNumber number && number.IsInteger())
            {
                var index = number.AsInteger();
                var str = s._value;
                if (index < 0 || index >= str.Length)
                {
                    jsValue = JsValue.Undefined;
                    return true;
                }

                jsValue = JsString.Create(str[index]);
                return true;
            }

            if (property is JsString propertyString
                && propertyString._value.Length > 0
                && char.IsLower(propertyString._value[0]))
            {
                // trying to find property that's always in prototype
                o = String.PrototypeObject;
            }

            jsValue = JsValue.Undefined;
            return false;
        }

        /// <summary>
        /// http://www.ecma-international.org/ecma-262/#sec-putvalue
        /// </summary>
        internal void PutValue(Reference reference, JsValue value)
        {
            var property = reference.GetReferencedName();
            var baseValue = reference.GetBase();
            if (reference.IsUnresolvableReference())
            {
                if (reference.IsStrictReference())
                {
                    ExceptionHelper.ThrowReferenceError(this, reference);
                }

                Global.Set(property, value);
            }
            else if (reference.IsPropertyReference())
            {
                if (reference.HasPrimitiveBase())
                {
                    baseValue = TypeConverter.ToObject(this, baseValue);
                }

                var thisValue = GetThisValue(reference);
                var succeeded = baseValue.Set(property, value, thisValue);
                if (!succeeded && reference.IsStrictReference())
                {
                    ExceptionHelper.ThrowTypeError(this);
                }
            }
            else
            {
                ((EnvironmentRecord) baseValue).SetMutableBinding(property.ToString(), value, reference.IsStrictReference());
            }
        }

        private static JsValue GetThisValue(Reference reference)
        {
            if (reference.IsSuperReference())
            {
                return ExceptionHelper.ThrowNotImplementedException<JsValue>();
                }

            return reference.GetBase();
                }

        /// <summary>
        /// Invoke the current value as function.
        /// </summary>
        /// <param name="propertyName">The name of the function to call.</param>
        /// <param name="arguments">The arguments of the function call.</param>
        /// <returns>The value returned by the function call.</returns>
        public JsValue Invoke(string propertyName, params object[] arguments)
        {
            return Invoke(propertyName, null, arguments);
        }

        /// <summary>
        /// Invoke the current value as function.
        /// </summary>
        /// <param name="propertyName">The name of the function to call.</param>
        /// <param name="thisObj">The this value inside the function call.</param>
        /// <param name="arguments">The arguments of the function call.</param>
        /// <returns>The value returned by the function call.</returns>
        public JsValue Invoke(string propertyName, object thisObj, object[] arguments)
        {
            var value = GetValue(propertyName);

            return Invoke(value, thisObj, arguments);
        }

        /// <summary>
        /// Invoke the current value as function.
        /// </summary>
        /// <param name="value">The function to call.</param>
        /// <param name="arguments">The arguments of the function call.</param>
        /// <returns>The value returned by the function call.</returns>
        public JsValue Invoke(JsValue value, params object[] arguments)
        {
            return Invoke(value, null, arguments);
        }

        /// <summary>
        /// Invoke the current value as function.
        /// </summary>
        /// <param name="value">The function to call.</param>
        /// <param name="thisObj">The this value inside the function call.</param>
        /// <param name="arguments">The arguments of the function call.</param>
        /// <returns>The value returned by the function call.</returns>
        public JsValue Invoke(JsValue value, object thisObj, object[] arguments)
        {
            var callable = value as ICallable ?? ExceptionHelper.ThrowArgumentException<ICallable>("Can only invoke functions");

            var items = _jsValueArrayPool.RentArray(arguments.Length);
            for (int i = 0; i < arguments.Length; ++i)
            {
                items[i] = JsValue.FromObject(this, arguments[i]);
            }

            var result = callable.Call(JsValue.FromObject(this, thisObj), items);
            _jsValueArrayPool.ReturnArray(items);

            return result;
        }

        /// <summary>
        /// Gets a named value from the Global scope.
        /// </summary>
        /// <param name="propertyName">The name of the property to return.</param>
        public JsValue GetValue(string propertyName)
        {
            return GetValue(Global, new JsString(propertyName));
        }

        /// <summary>
        /// Gets the last evaluated <see cref="INode"/>.
        /// </summary>
        public INode GetLastSyntaxNode()
        {
            return _lastSyntaxNode;
        }

        /// <summary>
        /// Gets a named value from the specified scope.
        /// </summary>
        /// <param name="scope">The scope to get the property from.</param>
        /// <param name="property">The name of the property to return.</param>
        public JsValue GetValue(JsValue scope, JsValue property)
        {
            var reference = _referencePool.Rent(scope, property, _isStrict);
            var jsValue = GetValue(reference, false);
            _referencePool.Return(reference);
            return jsValue;
        }

        //  http://www.ecma-international.org/ecma-262/5.1/#sec-10.5
        internal ArgumentsInstance DeclarationBindingInstantiation(
            DeclarationBindingType declarationBindingType,
            HoistingScope hoistingScope,
            FunctionInstance functionInstance,
            JsValue[] arguments)
        {
            var env = ExecutionContext.VariableEnvironment._record;
            bool configurableBindings = declarationBindingType == DeclarationBindingType.EvalCode;
            var strict = StrictModeScope.IsStrictModeCode;
            ArgumentsInstance argsObj = null;

            var der = env as DeclarativeEnvironmentRecord;
            if (declarationBindingType == DeclarationBindingType.FunctionCode)
            {
                // arrow functions don't needs arguments
                var arrowFunctionInstance = functionInstance as ArrowFunctionInstance;
                argsObj = arrowFunctionInstance is null
                    ? _argumentsInstancePool.Rent(functionInstance, functionInstance._formalParameters, arguments, env, strict)
                    : null;

                var functionDeclaration = (functionInstance as ScriptFunctionInstance)?.FunctionDeclaration ??
                                          arrowFunctionInstance?.FunctionDeclaration;

                if (!ReferenceEquals(der, null))
                {
                    der.AddFunctionParameters(arguments, argsObj, functionDeclaration);
                }
                else
                {
                    // TODO: match functionality with DeclarationEnvironmentRecord.AddFunctionParameters here
                    // slow path
                    var parameters = functionInstance._formalParameters;
                    for (uint i = 0; i < (uint) parameters.Length; i++)
                    {
                        var argName = parameters[i];
                        var v = i + 1 > arguments.Length ? Undefined.Instance : arguments[i];
                        v = DeclarativeEnvironmentRecord.HandleAssignmentPatternIfNeeded(functionDeclaration, v, i);

                        var argAlreadyDeclared = env.HasBinding(argName);
                        if (!argAlreadyDeclared)
                        {
                            env.CreateMutableBinding(argName, v);
                        }

                        env.SetMutableBinding(argName, v, strict);
                    }
                    env.CreateMutableBinding("arguments", argsObj);
                }
            }

            var functionDeclarations = hoistingScope.FunctionDeclarations;
            if (functionDeclarations.Count > 0)
            {
                AddFunctionDeclarations(ref functionDeclarations, env, configurableBindings, strict);
            }

            var variableDeclarations = hoistingScope.VariableDeclarations;
            if (variableDeclarations.Count == 0)
            {
                return argsObj;
            }

            // process all variable declarations in the current parser scope
            if (!ReferenceEquals(der, null))
            {
                der.AddVariableDeclarations(ref variableDeclarations);
            }
            else
            {
                // slow path
                var variableDeclarationsCount = variableDeclarations.Count;
                for (var i = 0; i < variableDeclarationsCount; i++)
                {
                    var variableDeclaration = variableDeclarations[i];
                    var declarations = variableDeclaration.Declarations;
                    var declarationsCount = declarations.Count;
                    for (var j = 0; j < declarationsCount; j++)
                    {
                        var d = declarations[j];
                        if (d.Id is Identifier id1)
                        {
                            var name = id1.Name;
                            var varAlreadyDeclared = env.HasBinding(name);
                            if (!varAlreadyDeclared)
                            {
                                env.CreateMutableBinding(name, Undefined.Instance);
                            }
                        }
                    }
                }
            }

            return argsObj;
        }

        private void AddFunctionDeclarations(
            ref NodeList<IFunctionDeclaration> functionDeclarations,
            EnvironmentRecord env,
            bool configurableBindings,
            bool strict)
        {
            var functionDeclarationsCount = functionDeclarations.Count;
            for (var i = 0; i < functionDeclarationsCount; i++)
            {
                var f = functionDeclarations[i];
                var fn = f.Id.Name;
                var fo = Function.CreateFunctionObject(f);
                var funcAlreadyDeclared = env.HasBinding(f.Id.Name);
                if (!funcAlreadyDeclared)
                {
                    env.CreateMutableBinding(fn, configurableBindings);
                }
                else
                {
                    if (ReferenceEquals(env, GlobalEnvironment._record))
                    {
                        var go = Global;
                        var existingProp = go.GetProperty(fn);
                        if (existingProp.Configurable)
                        {
                            var flags = PropertyFlag.Writable | PropertyFlag.Enumerable;
                            if (configurableBindings)
                            {
                                flags |= PropertyFlag.Configurable;
                            }

                            var descriptor = new PropertyDescriptor(Undefined.Instance, flags);
                            go.DefinePropertyOrThrow(fn, descriptor);
                        }
                        else
                        {
                            if (existingProp.IsAccessorDescriptor() || !existingProp.Enumerable)
                            {
                                ExceptionHelper.ThrowTypeError(this);
                            }
                        }
                    }
                }

                env.SetMutableBinding(fn, fo, strict);
            }
        }

        [MethodImpl(MethodImplOptions.AggressiveInlining)]
        internal void UpdateLexicalEnvironment(LexicalEnvironment newEnv)
        {
            _executionContexts.ReplaceTopLexicalEnvironment(newEnv);
        }

        private static void AssertNotNullOrEmpty(string propertyName, string propertyValue)
        {
            if (string.IsNullOrEmpty(propertyValue))
            {
                ExceptionHelper.ThrowArgumentException(propertyName);
            }
        }
    }
}<|MERGE_RESOLUTION|>--- conflicted
+++ resolved
@@ -385,20 +385,12 @@
 
         internal Engine Execute(Script program, bool threadLock)
         {
-<<<<<<< HEAD
             if (threadLock)
                 _threadLock.Wait();
 
             try
             {
-                ResetStatementsCount();
-
-                if (_memoryLimit > 0)
-                {
-                    ResetMemoryUsage();
-                }
-
-                ResetTimeoutTicks();
+                ResetConstraints();
                 ResetLastStatement();
                 ResetCallStack();
 
@@ -433,11 +425,6 @@
         internal void QueuePromiseContinuation(Action continuation)
         {
             var startContinuationsTask = false;
-=======
-            ResetConstraints();
-            ResetLastStatement();
-            ResetCallStack();
->>>>>>> 4e86924d
 
             lock (_promiseContinuationsPadlock)
             {
