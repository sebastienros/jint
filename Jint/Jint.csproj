--- conflicted
+++ resolved
@@ -6,10 +6,6 @@
     <SignAssembly>true</SignAssembly>
   </PropertyGroup>
   <ItemGroup>
-<<<<<<< HEAD
-    <PackageReference Include="Esprima" Version="1.0.0-beta-1011" />
-=======
     <PackageReference Include="Esprima" Version="1.0.0-beta-1022" />
->>>>>>> 61647951
   </ItemGroup>
 </Project>