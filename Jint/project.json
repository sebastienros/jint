--- conflicted
+++ resolved
@@ -1,37 +1,22 @@
 {
-<<<<<<< HEAD
-  "version": "2.7.2-*",
+  "version": "2.7.1-dnx",
   "dependencies": {
     "System.Diagnostics.Contracts": "4.0.0",
     "System.Dynamic.Runtime": "4.0.0",
-    "System.Reflection.TypeExtensions": "4.0.0",
     "System.Text.RegularExpressions": "4.0.0",
     "System.Collections": "4.0.0",
     "System.Runtime.Extensions": "4.0.0",
     "System.Linq": "4.0.0",
     "System.Reflection.Extensions": "4.0.0",
-    "System.Threading":"4.0.0"
+    "System.Threading": "4.0.0"
   },
   "frameworks": {
-    "dnxcore50": { }
-=======
-  "version": "2.7.1-*",
-  "dependencies": {
-  },
-  "frameworks": {
-    "dnx451": {
-    },
+    "dnx451": { },
     "dnxcore50": {
       "dependencies": {
-        "System.Diagnostics.Contracts": "4.0.1-beta-23409",
-        "System.Dynamic.Runtime": "4.0.11-beta-23409",
-        "System.Linq": "4.0.1-beta-23409",
-        "System.Linq.Expressions": "4.0.11-beta-23409",
-        "System.Reflection.Extensions": "4.0.0",
-        "System.Reflection.TypeExtensions": "4.0.1-beta-23409",
-        "System.Text.RegularExpressions": "4.0.11-beta-23409"        
+        "System.Reflection.TypeExtensions": "4.0.0"
       }
     }
->>>>>>> b95aecc6
   }
-}+}
+  