﻿using System;
using System.Collections.Generic;
using System.Globalization;
using System.Linq;
using System.Reflection;
using System.Runtime.CompilerServices;
using Jint.Native;
using Jint.Runtime.Interop;

namespace Jint
{
    public class Options
    {
        private bool _discardGlobal;
        private bool _strict;
        private bool _allowDebuggerStatement;
        private bool _debugMode;
        private bool _allowClr;
        private readonly List<IObjectConverter> _objectConverters = new List<IObjectConverter>();
        private int _maxStatements;
#if NETCOREAPP2_0
        private long _memoryLimit;
#endif
        private int _maxRecursionDepth = -1;
        private TimeSpan _timeoutInterval;
        private CultureInfo _culture = CultureInfo.CurrentCulture;
        private TimeZoneInfo _localTimeZone = TimeZoneInfo.Local;
        private List<Assembly> _lookupAssemblies = new List<Assembly>();
        private Predicate<Exception> _clrExceptionsHandler;
        private IReferenceResolver _referenceResolver;

        /// <summary>
        /// When called, doesn't initialize the global scope.
        /// Can be useful in lightweight scripts for performance reason.
        /// </summary>
        public Options DiscardGlobal(bool discard = true)
        {
            _discardGlobal = discard;
            return this;
        }

        /// <summary>
        /// Run the script in strict mode.
        /// </summary>
        public Options Strict(bool strict = true)
        {
            _strict = strict;
            return this;
        }

        /// <summary>
        /// Allow the <code>debugger</code> statement to be called in a script.
        /// </summary>
        /// <remarks>
        /// Because the <code>debugger</code> statement can start the
        /// Visual Studio debugger, is it disabled by default
        /// </remarks>
        public Options AllowDebuggerStatement(bool allowDebuggerStatement = true)
        {
            _allowDebuggerStatement = allowDebuggerStatement;
            return this;
        }

        /// <summary>
        /// Allow to run the script in debug mode.
        /// </summary>
        public Options DebugMode(bool debugMode = true)
        {
            _debugMode = debugMode;
            return this;
        }

        /// <summary>
         /// Adds a <see cref="IObjectConverter"/> instance to convert CLR types to <see cref="JsValue"/>
        /// </summary>
        public Options AddObjectConverter(IObjectConverter objectConverter)
        {
            _objectConverters.Add(objectConverter);
            return this;
        }

        /// <summary>
        /// Allows scripts to call CLR types directly like <example>System.IO.File</example>
        /// </summary>
        public Options AllowClr(params Assembly[] assemblies)
        {
            _allowClr = true;
            _lookupAssemblies.AddRange(assemblies);
            _lookupAssemblies = _lookupAssemblies.Distinct().ToList();
            return this;
        }

        /// <summary>
        /// Exceptions thrown from CLR code are converted to JavaScript errors and
        /// can be used in at try/catch statement. By default these exceptions are bubbled
        /// to the CLR host and interrupt the script execution.
        /// </summary>
        public Options CatchClrExceptions()
        {
            CatchClrExceptions(_ => true);
            return this;
        }

        /// <summary>
        /// Exceptions that thrown from CLR code are converted to JavaScript errors and
        /// can be used in at try/catch statement. By default these exceptions are bubbled
        /// to the CLR host and interrupt the script execution.
        /// </summary>
        public Options CatchClrExceptions(Predicate<Exception> handler)
        {
            _clrExceptionsHandler = handler;
            return this;
        }

        public Options MaxStatements(int maxStatements = 0)
        {
            _maxStatements = maxStatements;
            return this;
        }
#if NETCOREAPP2_0
        public Options LimitMemory(long memoryLimit)
        {
            _memoryLimit = memoryLimit;
            return this;
        }
#endif

        public Options TimeoutInterval(TimeSpan timeoutInterval)
        {
            _timeoutInterval = timeoutInterval;
            return this;
        }

        /// <summary>
        /// Sets maximum allowed depth of recursion.
        /// </summary>
        /// <param name="maxRecursionDepth">
        /// The allowed depth.
        /// a) In case max depth is zero no recursion is allowed.
        /// b) In case max depth is equal to n it means that in one scope function can be called no more than n times.
        /// </param>
        /// <returns>Options instance for fluent syntax</returns>
        public Options LimitRecursion(int maxRecursionDepth = 0)
        {
            _maxRecursionDepth = maxRecursionDepth;
            return this;
        }

        public Options Culture(CultureInfo cultureInfo)
        {
            _culture = cultureInfo;
            return this;
        }

        public Options LocalTimeZone(TimeZoneInfo timeZoneInfo)
        {
            _localTimeZone = timeZoneInfo;
            return this;
        }

        public Options SetReferencesResolver(IReferenceResolver resolver)
        {
            _referenceResolver = resolver;
            return this;
        }

        internal bool _IsGlobalDiscarded => _discardGlobal;

        internal bool _IsStrict
        {
            [MethodImpl(MethodImplOptions.AggressiveInlining)]
            get { return _strict; }
        }

        internal bool _IsDebuggerStatementAllowed => _allowDebuggerStatement;

        internal bool _IsDebugMode
        {
            [MethodImpl(MethodImplOptions.AggressiveInlining)]
            get { return _debugMode; }
        }

        internal bool _IsClrAllowed => _allowClr;

        internal Predicate<Exception> _ClrExceptionsHandler => _clrExceptionsHandler;

        internal List<Assembly> _LookupAssemblies => _lookupAssemblies;

        internal List<IObjectConverter> _ObjectConverters => _objectConverters;

<<<<<<< HEAD
        internal int _MaxStatements => _maxStatements;
#if NETCOREAPP2_0
        internal long _MemoryLimit => _memoryLimit;
#endif
=======
        internal int _MaxStatements
        {
            [MethodImpl(MethodImplOptions.AggressiveInlining)]
            get { return _maxStatements; }
        }
>>>>>>> 3d593023

        internal int _MaxRecursionDepth => _maxRecursionDepth;

        internal TimeSpan _TimeoutInterval => _timeoutInterval;

        internal CultureInfo _Culture => _culture;

        internal TimeZoneInfo _LocalTimeZone => _localTimeZone;

        internal IReferenceResolver  _ReferenceResolver => _referenceResolver;

    }
}<|MERGE_RESOLUTION|>--- conflicted
+++ resolved
@@ -188,18 +188,17 @@
 
         internal List<IObjectConverter> _ObjectConverters => _objectConverters;
 
-<<<<<<< HEAD
-        internal int _MaxStatements => _maxStatements;
 #if NETCOREAPP2_0
         internal long _MemoryLimit => _memoryLimit;
 #endif
-=======
+
+        internal int _MaxStatements => _maxStatements;
+
         internal int _MaxStatements
         {
             [MethodImpl(MethodImplOptions.AggressiveInlining)]
             get { return _maxStatements; }
         }
->>>>>>> 3d593023
 
         internal int _MaxRecursionDepth => _maxRecursionDepth;
 
