--- conflicted
+++ resolved
@@ -22,7 +22,6 @@
         private TimeZoneInfo _localTimeZone = TimeZoneInfo.Local;
         private List<Assembly> _lookupAssemblies = new List<Assembly>();
         private Predicate<Exception> _clrExceptionsHandler;
-<<<<<<< HEAD
         private CamelCasedProperties _staticMemberCamelCasedProperties = new Runtime.Interop.CamelCasedProperties() {
             FieldsStringComparer = DefaultStringComparer.Current,
             MethodsStringComparer = DefaultStringComparer.Current,
@@ -51,9 +50,7 @@
             _camelCasedProperties = camelCasedProperties;
             return this;
         }
-=======
         private IReferenceResolver _referenceResolver;
->>>>>>> fe76ca76
 
         /// <summary>
         /// When called, doesn't initialize the global scope.
@@ -208,14 +205,12 @@
         internal CultureInfo _Culture => _culture;
 
         internal TimeZoneInfo _LocalTimeZone => _localTimeZone;
-<<<<<<< HEAD
         internal CamelCasedProperties _StaticMemberCamelCasedProperties => _staticMemberCamelCasedProperties;
         internal CamelCasedProperties _CamelCasedProperties => _camelCasedProperties;
         internal IStringComparer _EnumNameStringComparer => _enumNameStringComparer;
-=======
+
 
         internal IReferenceResolver  _ReferenceResolver => _referenceResolver;
->>>>>>> fe76ca76
 
     }
 }