--- conflicted
+++ resolved
@@ -2,7 +2,6 @@
 using Jint.Native;
 using Jint.Runtime.Environments;
 using Jint.Runtime.References;
-using System.Threading.Tasks;
 
 namespace Jint.Runtime.Interpreter.Expressions
 {
@@ -85,53 +84,7 @@
             }
 
             var property = _determinedProperty ?? _propertyExpression.GetValue();
-<<<<<<< HEAD
-            TypeConverter.CheckObjectCoercible(_engine, baseValue, (MemberExpression)_expression, baseReferenceName);
-            return _engine._referencePool.Rent(baseValue, TypeConverter.ToPropertyKey(property), isStrictModeCode);
-        }
-
-        protected async override Task<object> EvaluateInternalAsync()
-        {
-            string baseReferenceName = null;
-            JsValue baseValue = null;
-            var isStrictModeCode = StrictModeScope.IsStrictModeCode;
-
-            if (_objectIdentifierExpression != null)
-            {
-                baseReferenceName = _objectIdentifierExpression.ExpressionName;
-                var strict = isStrictModeCode;
-                TryGetIdentifierEnvironmentWithBindingValue(
-                    strict,
-                    _objectIdentifierExpression.ExpressionName,
-                    out _,
-                    out baseValue);
-            }
-            else if (_objectThisExpression != null)
-            {
-                baseValue = await _objectThisExpression.GetValueAsync();
-            }
-
-            if (baseValue is null)
-            {
-                // fast checks failed
-                var baseReference = await _objectExpression.EvaluateAsync();
-                if (baseReference is Reference reference)
-                {
-                    baseReferenceName = reference.GetReferencedName().ToString();
-                    baseValue = _engine.GetValue(reference, false);
-                    _engine._referencePool.Return(reference);
-                }
-                else
-                {
-                    baseValue = _engine.GetValue(baseReference, false);
-                }
-            }
-
-            var property = _determinedProperty ?? await _propertyExpression.GetValueAsync();
-            TypeConverter.CheckObjectCoercible(_engine, baseValue, (MemberExpression) _expression, baseReferenceName);
-=======
             TypeConverter.CheckObjectCoercible(_engine, baseValue, (MemberExpression) _expression, _determinedProperty?.ToString() ?? baseReferenceName);
->>>>>>> 68c741ea
             return _engine._referencePool.Rent(baseValue,  TypeConverter.ToPropertyKey(property), isStrictModeCode);
         }
     }
