--- conflicted
+++ resolved
@@ -1,6 +1,5 @@
 using System;
 using System.Collections.Generic;
-using System.Threading.Tasks;
 using Esprima.Ast;
 using Jint.Native;
 using Jint.Native.Array;
@@ -36,23 +35,12 @@
             return rightValue;
         }
 
-<<<<<<< HEAD
-        protected async override Task<object> EvaluateInternalAsync()
-        {
-            var rightValue = await _right.GetValueAsync();
-            ProcessPatterns(_engine, _pattern, rightValue, true);
-            return rightValue;
-        }
-
-        internal static void ProcessPatterns(Engine engine, BindingPattern pattern, JsValue argument, bool checkReference)
-=======
         internal static void ProcessPatterns(
             Engine engine,
             BindingPattern pattern,
             JsValue argument,
             LexicalEnvironment environment,
             bool checkObjectPatternPropertyReference = true)
->>>>>>> 68c741ea
         {
             if (pattern is ArrayPattern ap)
             {
