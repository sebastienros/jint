﻿using System.Diagnostics;
using System.Runtime.CompilerServices;
using Esprima;
using Esprima.Ast;
using Jint.Native;
using Jint.Runtime.Interpreter.Expressions;

namespace Jint.Runtime.Interpreter.Statements
{
    internal abstract class JintStatement<T> : JintStatement where T : Statement
    {
        internal readonly T _statement;

        protected JintStatement(T statement) : base(statement)
        {
            _statement = statement;
        }
    }

    internal abstract class JintStatement
    {
        private readonly Statement _statement;
        private bool _initialized;

        protected JintStatement(Statement statement)
        {
            _statement = statement;
        }

        [MethodImpl(MethodImplOptions.AggressiveInlining)]
        public Completion Execute(EvaluationContext context)
        {
            if (_statement.Type != Nodes.BlockStatement)
            {
                context.LastSyntaxNode = _statement;
                context.Engine.RunBeforeExecuteStatementChecks(_statement);
            }

            if (!_initialized)
            {
                Initialize(context);
                _initialized = true;
            }

            if (context.ResumedCompletion.IsAbrupt() && !SupportsResume)
            {
                return NormalCompletion(JsValue.Undefined);
            }

            return ExecuteInternal(context);
        }

        protected virtual bool SupportsResume => false;

        protected abstract Completion ExecuteInternal(EvaluationContext context);

        public Location Location => _statement.Location;

        /// <summary>
        /// Opportunity to build one-time structures and caching based on lexical context.
        /// </summary>
        /// <param name="context"></param>
        protected virtual void Initialize(EvaluationContext context)
        {
        }

        protected internal static JintStatement Build(Statement statement)
        {
            JintStatement result = statement.Type switch
            {
<<<<<<< HEAD
                Nodes.BlockStatement => new JintBlockStatement(engine, (BlockStatement) statement),
                Nodes.ReturnStatement => new JintReturnStatement(engine, (ReturnStatement) statement),
                Nodes.VariableDeclaration => new JintVariableDeclaration(engine, (VariableDeclaration) statement),
                Nodes.BreakStatement => new JintBreakStatement(engine, (BreakStatement) statement),
                Nodes.ContinueStatement => new JintContinueStatement(engine, (ContinueStatement) statement),
                Nodes.DoWhileStatement => new JintDoWhileStatement(engine, (DoWhileStatement) statement),
                Nodes.EmptyStatement => new JintEmptyStatement(engine, (EmptyStatement) statement),
                Nodes.ExpressionStatement => new JintExpressionStatement(engine, (ExpressionStatement) statement),
                Nodes.ForStatement => new JintForStatement(engine, (ForStatement) statement),
                Nodes.ForInStatement => new JintForInForOfStatement(engine, (ForInStatement) statement),
                Nodes.ForOfStatement => new JintForInForOfStatement(engine, (ForOfStatement) statement),
                Nodes.IfStatement => new JintIfStatement(engine, (IfStatement) statement),
                Nodes.LabeledStatement => new JintLabeledStatement(engine, (LabeledStatement) statement),
                Nodes.SwitchStatement => new JintSwitchStatement(engine, (SwitchStatement) statement),
                Nodes.FunctionDeclaration => new JintFunctionDeclarationStatement(engine, (FunctionDeclaration) statement),
                Nodes.ThrowStatement => new JintThrowStatement(engine, (ThrowStatement) statement),
                Nodes.TryStatement => new JintTryStatement(engine, (TryStatement) statement),
                Nodes.WhileStatement => new JintWhileStatement(engine, (WhileStatement) statement),
                Nodes.WithStatement => new JintWithStatement(engine, (WithStatement) statement),
                Nodes.DebuggerStatement => new JintDebuggerStatement(engine, (DebuggerStatement) statement),
                Nodes.Program when statement is Script s => new JintScript(engine, s),
                Nodes.ClassDeclaration => new JintClassDeclarationStatement(engine, (ClassDeclaration) statement),
                Nodes.ExportAllDeclaration or
                Nodes.ExportDefaultDeclaration or
                Nodes.ExportNamedDeclaration or
                Nodes.ImportDeclaration => new JintEmptyStatement(engine, new EmptyStatement()),
=======
                Nodes.BlockStatement => new JintBlockStatement((BlockStatement) statement),
                Nodes.ReturnStatement => new JintReturnStatement((ReturnStatement) statement),
                Nodes.VariableDeclaration => new JintVariableDeclaration((VariableDeclaration) statement),
                Nodes.BreakStatement => new JintBreakStatement((BreakStatement) statement),
                Nodes.ContinueStatement => new JintContinueStatement((ContinueStatement) statement),
                Nodes.DoWhileStatement => new JintDoWhileStatement((DoWhileStatement) statement),
                Nodes.EmptyStatement => new JintEmptyStatement((EmptyStatement) statement),
                Nodes.ExpressionStatement => new JintExpressionStatement((ExpressionStatement) statement),
                Nodes.ForStatement => new JintForStatement((ForStatement) statement),
                Nodes.ForInStatement => new JintForInForOfStatement((ForInStatement) statement),
                Nodes.ForOfStatement => new JintForInForOfStatement((ForOfStatement) statement),
                Nodes.IfStatement => new JintIfStatement((IfStatement) statement),
                Nodes.LabeledStatement => new JintLabeledStatement((LabeledStatement) statement),
                Nodes.SwitchStatement => new JintSwitchStatement((SwitchStatement) statement),
                Nodes.FunctionDeclaration => new JintFunctionDeclarationStatement((FunctionDeclaration) statement),
                Nodes.ThrowStatement => new JintThrowStatement((ThrowStatement) statement),
                Nodes.TryStatement => new JintTryStatement((TryStatement) statement),
                Nodes.WhileStatement => new JintWhileStatement((WhileStatement) statement),
                Nodes.WithStatement => new JintWithStatement((WithStatement) statement),
                Nodes.DebuggerStatement => new JintDebuggerStatement((DebuggerStatement) statement),
                Nodes.ClassDeclaration => new JintClassDeclarationStatement((ClassDeclaration) statement),
>>>>>>> 6082013b
                _ => null
            };

            if (result is null)
            {
                ExceptionHelper.ThrowArgumentOutOfRangeException(nameof(statement.Type), $"unsupported statement type '{statement.Type}'");
            }

            return result;
        }

        internal static Completion? FastResolve(StatementListItem statement)
        {
            if (statement is ReturnStatement rs && rs.Argument is Literal l)
            {
                var jsValue = JintLiteralExpression.ConvertToJsValue(l);
                if (jsValue is not null)
                {
                    return new Completion(CompletionType.Return, jsValue, null, rs.Location);
                }
            }

            return null;
        }

        /// <summary>
        /// https://tc39.es/ecma262/#sec-normalcompletion
        /// </summary>
        /// <remarks>
        /// We use custom type that is translated to Completion later on.
        /// </remarks>
        [DebuggerStepThrough]
        [MethodImpl(MethodImplOptions.AggressiveInlining)]
        protected Completion NormalCompletion(JsValue value)
        {
            return new Completion(CompletionType.Normal, value, _statement.Location);
        }
    }
}<|MERGE_RESOLUTION|>--- conflicted
+++ resolved
@@ -68,7 +68,6 @@
         {
             JintStatement result = statement.Type switch
             {
-<<<<<<< HEAD
                 Nodes.BlockStatement => new JintBlockStatement(engine, (BlockStatement) statement),
                 Nodes.ReturnStatement => new JintReturnStatement(engine, (ReturnStatement) statement),
                 Nodes.VariableDeclaration => new JintVariableDeclaration(engine, (VariableDeclaration) statement),
@@ -95,29 +94,6 @@
                 Nodes.ExportDefaultDeclaration or
                 Nodes.ExportNamedDeclaration or
                 Nodes.ImportDeclaration => new JintEmptyStatement(engine, new EmptyStatement()),
-=======
-                Nodes.BlockStatement => new JintBlockStatement((BlockStatement) statement),
-                Nodes.ReturnStatement => new JintReturnStatement((ReturnStatement) statement),
-                Nodes.VariableDeclaration => new JintVariableDeclaration((VariableDeclaration) statement),
-                Nodes.BreakStatement => new JintBreakStatement((BreakStatement) statement),
-                Nodes.ContinueStatement => new JintContinueStatement((ContinueStatement) statement),
-                Nodes.DoWhileStatement => new JintDoWhileStatement((DoWhileStatement) statement),
-                Nodes.EmptyStatement => new JintEmptyStatement((EmptyStatement) statement),
-                Nodes.ExpressionStatement => new JintExpressionStatement((ExpressionStatement) statement),
-                Nodes.ForStatement => new JintForStatement((ForStatement) statement),
-                Nodes.ForInStatement => new JintForInForOfStatement((ForInStatement) statement),
-                Nodes.ForOfStatement => new JintForInForOfStatement((ForOfStatement) statement),
-                Nodes.IfStatement => new JintIfStatement((IfStatement) statement),
-                Nodes.LabeledStatement => new JintLabeledStatement((LabeledStatement) statement),
-                Nodes.SwitchStatement => new JintSwitchStatement((SwitchStatement) statement),
-                Nodes.FunctionDeclaration => new JintFunctionDeclarationStatement((FunctionDeclaration) statement),
-                Nodes.ThrowStatement => new JintThrowStatement((ThrowStatement) statement),
-                Nodes.TryStatement => new JintTryStatement((TryStatement) statement),
-                Nodes.WhileStatement => new JintWhileStatement((WhileStatement) statement),
-                Nodes.WithStatement => new JintWithStatement((WithStatement) statement),
-                Nodes.DebuggerStatement => new JintDebuggerStatement((DebuggerStatement) statement),
-                Nodes.ClassDeclaration => new JintClassDeclarationStatement((ClassDeclaration) statement),
->>>>>>> 6082013b
                 _ => null
             };
 
