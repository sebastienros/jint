--- conflicted
+++ resolved
@@ -1,10 +1,6 @@
 using System.Collections.Generic;
 using Esprima.Ast;
-<<<<<<< HEAD
-using System.Threading.Tasks;
-=======
 using Jint.Runtime.Environments;
->>>>>>> 68c741ea
 
 namespace Jint.Runtime.Interpreter.Statements
 {
@@ -45,10 +41,5 @@
             
             return blockValue;
         }
-
-        protected override Task<Completion> ExecuteInternalAsync()
-        {
-            return _statementList.ExecuteAsync();
-        }
     }
 }