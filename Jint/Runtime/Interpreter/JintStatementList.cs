﻿using System.Collections.Generic;
using Esprima.Ast;
using Jint.Native;
using Jint.Runtime.Environments;
using Jint.Runtime.Interpreter.Statements;
using System.Threading.Tasks;

namespace Jint.Runtime.Interpreter
{
    public class JintStatementList
    {
        private class Pair
        {
            internal JintStatement Statement;
            internal Completion? Value;
        }

        private readonly Engine _engine;
        private readonly Statement _statement;
        private readonly NodeList<Statement> _statements;

        private Pair[] _jintStatements;
        private bool _initialized;

        public JintStatementList(Engine engine, Statement statement, NodeList<Statement> statements)
        {
            _engine = engine;
            _statement = statement;
            _statements = statements;
        }

        private void Initialize()
        {
            var jintStatements = new Pair[_statements.Count];
            for (var i = 0; i < jintStatements.Length; i++)
            {
                var esprimaStatement = _statements[i];
                jintStatements[i] = new Pair
                {
                    Statement = JintStatement.Build(_engine, esprimaStatement),
                    Value = JintStatement.FastResolve(esprimaStatement)
                };
            }
            _jintStatements = jintStatements;
        }

        public Completion Execute()
        {
            if (!_initialized)
            {
                Initialize();
                _initialized = true;
            }

            if (_statement != null)
            {
                _engine._lastSyntaxNode = _statement;
                _engine.RunBeforeExecuteStatementChecks(_statement);
            }

            JintStatement s = null;
            var c = new Completion(CompletionType.Normal, null, null, _engine._lastSyntaxNode?.Location ?? default);
            Completion sl = c;
            
            // The value of a StatementList is the value of the last value-producing item in the StatementList
            JsValue lastValue = null;
            try
            {
                foreach (var pair in _jintStatements)
                {
                    s = pair.Statement;
                    c = pair.Value ?? s.Execute();
                    if (c.Type != CompletionType.Normal)
                    {
                        return new Completion(
                            c.Type,
                            c.Value ?? sl.Value,
                            c.Identifier,
                            c.Location);
                    }
                    sl = c;
                    lastValue = c.Value ?? lastValue;
                }
            }
            catch (JavaScriptException v)
            {
                var location = v.Location == default ? s.Location : v.Location;
                var completion = new Completion(CompletionType.Throw, v.Error, null, location);
                return completion;
            }
            catch (TypeErrorException e)
            {
                var error = _engine.TypeError.Construct(new JsValue[]
                {
                    e.Message
                });
                return new Completion(CompletionType.Throw, error, null, s.Location);
            }
            catch (RangeErrorException e)
            {
                var error = _engine.RangeError.Construct(new JsValue[]
                {
                    e.Message
                });
                c = new Completion(CompletionType.Throw, error, null, s.Location);
            }
<<<<<<< HEAD
            return new Completion(c.Type, c.GetValueOrDefault(), c.Identifier, c.Location);
        }

        public async Task<Completion> ExecuteAsync()
        {
            if (!_initialized)
            {
                Initialize();
                _initialized = true;
            }

            if (_statement != null)
            {
                _engine._lastSyntaxNode = _statement;
                _engine.RunBeforeExecuteStatementChecks(_statement);
            }

            JintStatement s = null;
            var c = new Completion(CompletionType.Normal, null, null, _engine._lastSyntaxNode?.Location ?? default);
            Completion sl = c;
            try
            {
                foreach (var pair in _jintStatements)
                {
                    s = pair.Statement;
                    c = pair.Value ?? await s.ExecuteAsync();
                    if (c.Type != CompletionType.Normal)
                    {
                        return new Completion(
                            c.Type,
                            c.Value ?? sl.Value,
                            c.Identifier,
                            c.Location);
                    }

                    sl = c;
                }
            }
            catch (JavaScriptException v)
            {
                var location = v.Location == default ? s.Location : v.Location;
                var completion = new Completion(CompletionType.Throw, v.Error, null, location);
                return completion;
            }
            catch (TypeErrorException e)
            {
                var error = _engine.TypeError.Construct(new JsValue[]
                {
                    e.Message
                });
                return new Completion(CompletionType.Throw, error, null, s.Location);
            }
            catch (RangeErrorException e)
            {
                var error = _engine.RangeError.Construct(new JsValue[]
                {
                    e.Message
                });
                c = new Completion(CompletionType.Throw, error, null, s.Location);
            }
            return new Completion(c.Type, c.GetValueOrDefault(), c.Identifier, c.Location);
=======
            return new Completion(c.Type, lastValue ?? JsValue.Undefined, c.Identifier, c.Location);
        }

        /// <summary>
        /// https://tc39.es/ecma262/#sec-blockdeclarationinstantiation
        /// </summary>
        internal static void BlockDeclarationInstantiation(
            LexicalEnvironment env,
            List<VariableDeclaration> lexicalDeclarations)
        {
            var envRec = env._record;
            for (var i = 0; i < lexicalDeclarations.Count; i++)
            {
                var variableDeclaration = lexicalDeclarations[i];
                ref readonly var nodeList = ref variableDeclaration.Declarations;
                for (var j = 0; j < nodeList.Count; j++)
                {
                    var declaration = nodeList[j];
                    if (declaration.Id is Identifier identifier)
                    {
                        if (variableDeclaration.Kind == VariableDeclarationKind.Const)
                        {
                            envRec.CreateImmutableBinding(identifier.Name, strict: true);
                        }
                        else
                        {
                            envRec.CreateMutableBinding(identifier.Name, canBeDeleted: false);
                        }
                    }
                    // else if 
                    /*  If d is a FunctionDeclaration, a GeneratorDeclaration, an AsyncFunctionDeclaration, or an AsyncGeneratorDeclaration, then
                     * Let fn be the sole element of the BoundNames of d.
                     * Let fo be the result of performing InstantiateFunctionObject for d with argument env.
                     * Perform envRec.InitializeBinding(fn, fo).
                     */
                }
            }
>>>>>>> 68c741ea
        }
    }
}<|MERGE_RESOLUTION|>--- conflicted
+++ resolved
@@ -3,7 +3,6 @@
 using Jint.Native;
 using Jint.Runtime.Environments;
 using Jint.Runtime.Interpreter.Statements;
-using System.Threading.Tasks;
 
 namespace Jint.Runtime.Interpreter
 {
@@ -104,69 +103,6 @@
                 });
                 c = new Completion(CompletionType.Throw, error, null, s.Location);
             }
-<<<<<<< HEAD
-            return new Completion(c.Type, c.GetValueOrDefault(), c.Identifier, c.Location);
-        }
-
-        public async Task<Completion> ExecuteAsync()
-        {
-            if (!_initialized)
-            {
-                Initialize();
-                _initialized = true;
-            }
-
-            if (_statement != null)
-            {
-                _engine._lastSyntaxNode = _statement;
-                _engine.RunBeforeExecuteStatementChecks(_statement);
-            }
-
-            JintStatement s = null;
-            var c = new Completion(CompletionType.Normal, null, null, _engine._lastSyntaxNode?.Location ?? default);
-            Completion sl = c;
-            try
-            {
-                foreach (var pair in _jintStatements)
-                {
-                    s = pair.Statement;
-                    c = pair.Value ?? await s.ExecuteAsync();
-                    if (c.Type != CompletionType.Normal)
-                    {
-                        return new Completion(
-                            c.Type,
-                            c.Value ?? sl.Value,
-                            c.Identifier,
-                            c.Location);
-                    }
-
-                    sl = c;
-                }
-            }
-            catch (JavaScriptException v)
-            {
-                var location = v.Location == default ? s.Location : v.Location;
-                var completion = new Completion(CompletionType.Throw, v.Error, null, location);
-                return completion;
-            }
-            catch (TypeErrorException e)
-            {
-                var error = _engine.TypeError.Construct(new JsValue[]
-                {
-                    e.Message
-                });
-                return new Completion(CompletionType.Throw, error, null, s.Location);
-            }
-            catch (RangeErrorException e)
-            {
-                var error = _engine.RangeError.Construct(new JsValue[]
-                {
-                    e.Message
-                });
-                c = new Completion(CompletionType.Throw, error, null, s.Location);
-            }
-            return new Completion(c.Type, c.GetValueOrDefault(), c.Identifier, c.Location);
-=======
             return new Completion(c.Type, lastValue ?? JsValue.Undefined, c.Identifier, c.Location);
         }
 
@@ -204,7 +140,6 @@
                      */
                 }
             }
->>>>>>> 68c741ea
         }
     }
 }