﻿#nullable enable

using Jint.Native;
using Jint.Native.Function;
using Jint.Native.Object;

namespace Jint.Runtime.Environments
{
    internal static class JintEnvironment
    {
        internal static bool TryGetIdentifierEnvironmentWithBindingValue(
            Engine engine,
            EnvironmentRecord? lex,
            in EnvironmentRecord.BindingName name,
            bool strict,
            out EnvironmentRecord? record,
            out JsValue? value)
        {
            record = default;
            value = default;

            if (ReferenceEquals(lex, engine.Realm.GlobalEnv)
                && lex.TryGetBinding(name, strict, out _, out value))
            {
                record = lex;
                return true;
            }

            while (!ReferenceEquals(lex, null))
            {
                if (lex.TryGetBinding(
                    name,
                    strict,
                    out _,
                    out value))
                {
                    record = lex;
                    return true;
                }

                lex = lex._outerEnv;
            }

            return false;
        }

        /// <summary>
        /// https://tc39.es/ecma262/#sec-newdeclarativeenvironment
        /// </summary>
        internal static DeclarativeEnvironmentRecord NewDeclarativeEnvironment(Engine engine, EnvironmentRecord outer, bool catchEnvironment = false)
        {
            return new DeclarativeEnvironmentRecord(engine, catchEnvironment)
            {
                _outerEnv = outer
            };
        }

        /// <summary>
        /// https://tc39.es/ecma262/#sec-newfunctionenvironment
        /// </summary>
        internal static FunctionEnvironmentRecord NewFunctionEnvironment(Engine engine, FunctionInstance f, JsValue newTarget)
        {
            return new FunctionEnvironmentRecord(engine, f, newTarget)
            {
                _outerEnv = f._environment
            };
        }

        /// <summary>
        /// https://tc39.es/ecma262/#sec-newglobalenvironment
        /// </summary>
        internal static GlobalEnvironmentRecord NewGlobalEnvironment(Engine engine, ObjectInstance objectInstance, JsValue thisValue)
        {
            return new GlobalEnvironmentRecord(engine, objectInstance)
            {
                _outerEnv = null
            };
        }

        /// <summary>
        /// https://tc39.es/ecma262/#sec-newobjectenvironment
        /// </summary>
        internal static ObjectEnvironmentRecord NewObjectEnvironment(Engine engine, ObjectInstance objectInstance, EnvironmentRecord outer, bool provideThis, bool withEnvironment = false)
        {
            return new ObjectEnvironmentRecord(engine, objectInstance, provideThis, withEnvironment)
            {
                _outerEnv = outer
            };
        }

        /// <summary>
        /// https://tc39.es/ecma262/#sec-newprivateenvironment
        /// </summary>
        internal static PrivateEnvironmentRecord NewPrivateEnvironment(Engine engine, PrivateEnvironmentRecord? outerPriv)
        {
            return new PrivateEnvironmentRecord(outerPriv);
        }
<<<<<<< HEAD

        /// <summary>
        /// https://tc39.es/ecma262/#sec-newmoduleenvironment
        /// </summary>
        internal static ModuleEnvironmentRecord NewModuleEnvironment(Engine engine, EnvironmentRecord outer)
        {
            return new ModuleEnvironmentRecord(engine)
            {
                _outerEnv = outer
            };
        }
=======
>>>>>>> 6082013b
    }
}<|MERGE_RESOLUTION|>--- conflicted
+++ resolved
@@ -95,7 +95,6 @@
         {
             return new PrivateEnvironmentRecord(outerPriv);
         }
-<<<<<<< HEAD
 
         /// <summary>
         /// https://tc39.es/ecma262/#sec-newmoduleenvironment
@@ -107,7 +106,5 @@
                 _outerEnv = outer
             };
         }
-=======
->>>>>>> 6082013b
     }
 }