﻿using System;
using System.Runtime.CompilerServices;
using Esprima.Ast;
using Jint.Collections;
using Jint.Native;
using Jint.Native.Argument;
using Jint.Native.Array;
using Jint.Native.Function;
using Jint.Native.Iterator;
using Jint.Runtime.Interpreter.Expressions;

namespace Jint.Runtime.Environments
{
    /// <summary>
    /// Represents a declarative environment record
    /// http://www.ecma-international.org/ecma-262/5.1/#sec-10.2.1.1
    /// </summary>
    public sealed class DeclarativeEnvironmentRecord : EnvironmentRecord
    {
        private StringDictionarySlim<Binding> _dictionary = new StringDictionarySlim<Binding>();

        public DeclarativeEnvironmentRecord(Engine engine) : base(engine)
        {
        }
        
        private ref Binding GetOrCreateBinding(in Key key)
        {
            return ref _dictionary.GetOrAddValueRef(key);
        }

        private bool ContainsKey(in Key key)
        {
            return _dictionary?.ContainsKey(key) == true;
        }

        private bool TryGetValue(in Key key, out Binding value)
        {
            return _dictionary.TryGetValue(key, out value);
        }

        public override bool HasBinding(in Key name)
        {
            return ContainsKey(name);
        }

        internal override bool TryGetBinding(
            in Key name,
            bool strict,
            out Binding binding,
            out JsValue value)
        {
            var success = _dictionary.TryGetValue(name, out binding);
            value = success ? UnwrapBindingValue(strict, binding) : default;
            return success;
        }

        public override void CreateMutableBinding(in Key name, JsValue value, bool canBeDeleted = false)
        {
            _dictionary[name] = new Binding(value, canBeDeleted, mutable: true);
        }

        public override void SetMutableBinding(in Key name, JsValue value, bool strict)
        {
            ref var binding = ref GetOrCreateBinding(name);

            if (binding.Mutable)
            {
                binding.Value = value;
            }
            else
            {
                if (strict)
                {
                    ExceptionHelper.ThrowTypeError(_engine, "Can't update the value of an immutable binding.");
                }
            }
        }

        public override JsValue GetBindingValue(in Key name, bool strict)
        {
            ref var binding = ref GetOrCreateBinding(name);
            return UnwrapBindingValue(strict, binding);
        }

        [MethodImpl(MethodImplOptions.AggressiveInlining)]
        private JsValue UnwrapBindingValue(bool strict, in Binding binding)
        {
            if (!binding.Mutable && !binding.IsInitialized)
            {
                if (strict)
                {
                    ThrowUninitializedBindingException();
                }

                return Undefined;
            }

            return binding.Value;
        }

        private void ThrowUninitializedBindingException()
        {
            throw new JavaScriptException(_engine.ReferenceError, "Can't access an uninitialized immutable binding.");
        }

        public override bool DeleteBinding(in Key name)
        {
            if (!_dictionary.TryGetValue(name, out var binding))
            {
                return true;
            }

            if (!binding.CanBeDeleted)
            {
                return false;
            }

            _dictionary.Remove(name);

            return true;
        }

        public override JsValue ImplicitThisValue()
        {
            return Undefined;
        }

        /// <inheritdoc />
        public override Key[] GetAllBindingNames()
        {
<<<<<<< HEAD
            var keys = new string[_dictionary.Count];
=======
            int size = _set ? 1 : 0;
            if (!ReferenceEquals(_argumentsBinding.Value, null))
            {
                size += 1;
            }

            if (_dictionary != null)
            {
                size += _dictionary.Count;
            }

            var keys = size > 0 ? new Key[size] : ArrayExt.Empty<Key>();
            int n = 0;
            if (_set)
            {
                keys[n++] = _key;
            }

            if (!ReferenceEquals(_argumentsBinding.Value, null))
            {
                keys[n++] = KnownKeys.Arguments;
            }

            if (_dictionary == null)
            {
                return keys;
            }
>>>>>>> 5d07e896

            var n = 0;
            foreach (var entry in _dictionary)
            {
                keys[n++] = entry.Key;
            }

            return keys;
        }

        internal void AddFunctionParameters(
            FunctionInstance functionInstance,
            JsValue[] arguments,
            ArgumentsInstance argumentsInstance,
            IFunction functionDeclaration)
        {
            var parameters = functionDeclaration.Params;

            bool empty = _dictionary.Count == 0;

            if (!(functionInstance is ArrowFunctionInstance))
            {
                _dictionary[KnownKeys.Arguments] = new Binding(argumentsInstance, canBeDeleted: false, mutable: true);
            }

            for (var i = 0; i < parameters.Count; i++)
            {
                SetFunctionParameter(parameters[i], arguments, i, empty);
            }
        }

        private void SetFunctionParameter(
            INode parameter,
            JsValue[] arguments,
            int index,
            bool initiallyEmpty)
        {
            var argument = arguments.Length > index ? arguments[index] : Undefined;

            if (parameter is Identifier identifier)
            {
                SetItemSafely(identifier.Name, argument, initiallyEmpty);
            }
            else if (parameter is RestElement restElement)
            {
                // index + 1 == parameters.count because rest is last
                int restCount = arguments.Length - (index + 1) + 1;
                uint count = restCount > 0 ? (uint) restCount : 0;

                var rest = _engine.Array.ConstructFast(count);

                uint targetIndex = 0;
                for (var argIndex = index; argIndex < arguments.Length; ++argIndex)
                {
                    rest.SetIndexValue(targetIndex++, arguments[argIndex], updateLength: false);
                }

                argument = rest;

                if (restElement.Argument is Identifier restIdentifier)
                {
                    SetItemSafely(restIdentifier.Name, argument, initiallyEmpty);
                }
                else if (restElement.Argument is BindingPattern bindingPattern)
                {
                    SetFunctionParameter(bindingPattern, new [] { argument }, index, initiallyEmpty);
                }
                else
                {
                    ExceptionHelper.ThrowSyntaxError(_engine, "Rest parameters can only be identifiers or arrays");
                }
            }
            else if (parameter is ArrayPattern arrayPattern)
            {
                if (argument.IsNull())
                {
                    ExceptionHelper.ThrowTypeError(_engine, "Destructed parameter is null");
                }

                ArrayInstance array = null;
                var arrayContents = ArrayExt.Empty<JsValue>();
                if (argument.IsArray())
                {
                    array = argument.AsArray();
                }
                else if (argument.IsObject() && argument.TryGetIterator(_engine, out var iterator))
                {
                    array = _engine.Array.ConstructFast(0);
                    var protocol = new ArrayPatternProtocol(_engine, array, iterator, arrayPattern.Elements.Count);
                    protocol.Execute();
                }

                if (!ReferenceEquals(array, null))
                {
                    arrayContents = new JsValue[array.Length];

                    for (uint i = 0; i < (uint) arrayContents.Length; i++)
                    {
                        arrayContents[i] = array.Get(i);
                    }
                }

                for (uint arrayIndex = 0; arrayIndex < arrayPattern.Elements.Count; arrayIndex++)
                {
                    SetFunctionParameter(arrayPattern.Elements[(int) arrayIndex], arrayContents, (int) arrayIndex, initiallyEmpty);
                }
            }
            else if (parameter is ObjectPattern objectPattern)
            {
                if (argument.IsNullOrUndefined())
                {
                    ExceptionHelper.ThrowTypeError(_engine, "Destructed parameter is null or undefined");
                }

                if (!argument.IsObject())
                {
                    return;
                }

                var argumentObject = argument.AsObject();

                var jsValues = _engine._jsValueArrayPool.RentArray(1);
                foreach (var property in objectPattern.Properties)
                {
                    if (property.Key is Identifier propertyIdentifier)
                    {
                        argument = argumentObject.Get(propertyIdentifier.Name, this);
                    }
                    else if (property.Key is Literal propertyLiteral)
                    {
                        argument = argumentObject.Get(propertyLiteral.Raw, this);
                    }
                    else if (property.Key is CallExpression callExpression)
                    {
                        var jintCallExpression = JintExpression.Build(_engine, callExpression);
                        argument = argumentObject.Get(jintCallExpression.GetValue().AsString(), this);
                    }

                    jsValues[0] = argument;
                    SetFunctionParameter(property.Value, jsValues, 0, initiallyEmpty);
                }
                _engine._jsValueArrayPool.ReturnArray(jsValues);
            }
            else if (parameter is AssignmentPattern assignmentPattern)
            {
                var idLeft = assignmentPattern.Left as Identifier;
                if (idLeft != null
                    && assignmentPattern.Right is Identifier idRight
                    && idLeft.Name == idRight.Name)
                {
                    ExceptionHelper.ThrowReferenceError(_engine, idRight.Name);
                }

                if (argument.IsUndefined())
                {
                    JsValue RunInNewParameterEnvironment(JintExpression exp)
                    {
                        var oldEnv = _engine.ExecutionContext.LexicalEnvironment;
                        var paramVarEnv = LexicalEnvironment.NewDeclarativeEnvironment(_engine, oldEnv);

                        _engine.EnterExecutionContext(paramVarEnv, paramVarEnv, _engine.ExecutionContext.ThisBinding);;
                        var result = exp.GetValue();
                        _engine.LeaveExecutionContext();

                        return result;
                    }

                    var expression = assignmentPattern.Right.As<Expression>();
                    var jintExpression = JintExpression.Build(_engine, expression);

                    argument = jintExpression is JintSequenceExpression
                        ? RunInNewParameterEnvironment(jintExpression)
                        : jintExpression.GetValue();

                    if (idLeft != null && assignmentPattern.Right.IsFunctionWithName())
                    {
                        ((FunctionInstance) argument).SetFunctionName(idLeft.Name);
                    }
                }

                SetFunctionParameter(assignmentPattern.Left, new []{ argument }, 0, initiallyEmpty);
            }
        }

        private void SetItemSafely(in Key name, JsValue argument, bool initiallyEmpty)
        {
            if (initiallyEmpty || !TryGetValue(name, out var existing))
            {
                _dictionary[name] = new Binding(argument, false, true);
            }
            else
            {
                if (existing.Mutable)
                {
                    ref var b = ref GetOrCreateBinding(name);
                    b.Value = argument;
                }
                else
                {
                    ExceptionHelper.ThrowTypeError(_engine, "Can't update the value of an immutable binding.");
                }
            }
        }

        internal void AddVariableDeclarations(ref NodeList<VariableDeclaration> variableDeclarations)
        {
            var variableDeclarationsCount = variableDeclarations.Count;
            for (var i = 0; i < variableDeclarationsCount; i++)
            {
                var variableDeclaration = variableDeclarations[i];
                var declarationsCount = variableDeclaration.Declarations.Count;
                for (var j = 0; j < declarationsCount; j++)
                {
                    var d = variableDeclaration.Declarations[j];
                    if (d.Id is Identifier id)
                    {
                        Key dn = id.Name;
                        if (!ContainsKey(dn))
                        {
                            var binding = new Binding(Undefined, canBeDeleted: false, mutable: true);
                            _dictionary[dn] = binding;
                        }
                    }
                }
            }
        }

        [MethodImpl(MethodImplOptions.AggressiveInlining)]
        internal static JsValue HandleAssignmentPatternIfNeeded(IFunction functionDeclaration, JsValue jsValue, int index)
        {
            // TODO remove this method, overwrite with above SetFunctionParameter logic
            if (jsValue.IsUndefined()
                && index < functionDeclaration?.Params.Count
                && functionDeclaration.Params[index] is AssignmentPattern ap
                && ap.Right is Literal l)
            {
                return JintLiteralExpression.ConvertToJsValue(l);
            }

            return jsValue;
        }
        
        internal override void FunctionWasCalled()
        {
            if (_dictionary.TryGetValue(KnownKeys.Arguments, out var arguments) && arguments.Value is ArgumentsInstance argumentsInstance)
            {
                argumentsInstance.PersistArguments();
            }

            // we can safely release arguments only if it doesn't have possibility to escape the scope
            // so check if someone ever accessed it
            //if (!(_argumentsBinding.Value is ArgumentsInstance argumentsInstance))
            //{
            //    return;
            //}

            //if (!argumentsInstance._initialized && _argumentsBindingWasAccessed == false)
            //{
            //    _engine._argumentsInstancePool.Return(argumentsInstance);
            //    _argumentsBinding = default;
            //}
            //else if (_argumentsBindingWasAccessed != null && argumentsInstance._args.Length > 0)
            //{
            //    // we need to ensure we hold on to arguments given
            //    argumentsInstance.PersistArguments();
            //    _argumentsBindingWasAccessed = null;
            //}
        }

        private sealed class ArrayPatternProtocol : IteratorProtocol
        {
            private readonly ArrayInstance _instance;
            private readonly int _max;
            private long _index = -1;

            public ArrayPatternProtocol(
                Engine engine,
                ArrayInstance instance,
                IIterator iterator,
                int max) : base(engine, iterator, 0)
            {
                _instance = instance;
                _max = max;
            }

            protected override void ProcessItem(JsValue[] args, JsValue currentValue)
            {
                _index++;
                var jsValue = ExtractValueFromIteratorInstance(currentValue);
                _instance.SetIndexValue((uint) _index, jsValue, updateLength: false);
            }

            protected override bool ShouldContinue => _index < _max;

            protected override void IterationEnd()
            {
                if (_index >= 0)
                {
                    _instance.SetLength((uint) _index);
                    ReturnIterator();
                }
            }
        }
    }
}<|MERGE_RESOLUTION|>--- conflicted
+++ resolved
@@ -128,9 +128,6 @@
         /// <inheritdoc />
         public override Key[] GetAllBindingNames()
         {
-<<<<<<< HEAD
-            var keys = new string[_dictionary.Count];
-=======
             int size = _set ? 1 : 0;
             if (!ReferenceEquals(_argumentsBinding.Value, null))
             {
@@ -158,7 +155,6 @@
             {
                 return keys;
             }
->>>>>>> 5d07e896
 
             var n = 0;
             foreach (var entry in _dictionary)
