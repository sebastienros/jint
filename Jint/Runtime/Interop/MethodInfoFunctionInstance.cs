--- conflicted
+++ resolved
@@ -7,11 +7,7 @@
 
 namespace Jint.Runtime.Interop
 {
-<<<<<<< HEAD
-    public sealed partial class MethodInfoFunctionInstance : FunctionInstance
-=======
-    internal sealed class MethodInfoFunctionInstance : FunctionInstance
->>>>>>> cef5b55d
+    internal sealed partial class MethodInfoFunctionInstance : FunctionInstance
     {
         private static readonly JsString _name = new JsString("Function");
         private readonly MethodDescriptor[] _methods;
@@ -105,13 +101,9 @@
                 // todo: cache method info
                 try
                 {
-<<<<<<< HEAD
                     var result = method.Invoke(thisObject.ToObject(), parameters).AwaitWhenAsyncResult();
                     if (!result.IsCompleted) ExceptionHelper.ThrowError(_engine, "Cannot not await call to async method from a synchroneous context. The current async invocation is possibly executing synchroneously due to a missing code implementation on the async execution path (check call stack).");
                     return FromObject(Engine, result.Result);
-=======
-                    return FromObject(Engine, method.Method.Invoke(thisObject.ToObject(), parameters));
->>>>>>> cef5b55d
                 }
                 catch (TargetInvocationException exception)
                 {
