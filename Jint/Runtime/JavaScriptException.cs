--- conflicted
+++ resolved
@@ -35,7 +35,6 @@
             Error = error;
         }
 
-<<<<<<< HEAD
         // Copy constructors
         public JavaScriptException(JavaScriptException exception, Exception? innerException) : base(exception.Message, exception.InnerException)
         {
@@ -44,18 +43,17 @@
         }
 
         public JavaScriptException(JavaScriptException exception) : base(exception.Message)
-		{
+        {
             Error = exception.Error;
             Location = exception.Location;
-		}
-=======
+        }
+
         internal JavaScriptException SetLocation(Location location)
         {
             Location = location;
 
             return this;
         }
->>>>>>> fcc7c8d2
 
         internal JavaScriptException SetCallstack(Engine engine, Location location)
         {
