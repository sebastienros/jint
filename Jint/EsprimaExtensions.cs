#nullable enable

using System;
using System.Collections.Generic;
using System.Runtime.CompilerServices;
using Esprima.Ast;
using Jint.Native;
using Jint.Native.Function;
using Jint.Native.Object;
using Jint.Runtime;
using Jint.Runtime.Environments;
using Jint.Runtime.Interpreter;
using Jint.Runtime.Interpreter.Expressions;
using Jint.Runtime.Modules;

namespace Jint
{
    public static class EsprimaExtensions
    {
        public static JsValue GetKey(this ClassProperty property, Engine engine) => GetKey(property.Key, engine, property.Computed);

        public static JsValue GetKey(this Expression expression, Engine engine, bool resolveComputed = false)
        {
            if (expression is Literal literal)
            {
                return LiteralKeyToString(literal);
            }

            if (!resolveComputed && expression is Identifier identifier)
            {
                return identifier.Name;
            }

            if (!resolveComputed || !TryGetComputedPropertyKey(expression, engine, out var propertyKey))
            {
                ExceptionHelper.ThrowArgumentException("Unable to extract correct key, node type: " + expression.Type);
                return null;
            }

            return propertyKey;
        }

        private static bool TryGetComputedPropertyKey<T>(T expression, Engine engine, out JsValue propertyKey)
            where T : Expression
        {
            if (expression.Type is Nodes.Identifier
                or Nodes.CallExpression
                or Nodes.BinaryExpression
                or Nodes.UpdateExpression
                or Nodes.AssignmentExpression
                or Nodes.UnaryExpression
                or Nodes.MemberExpression)
            {
                var context = engine._activeEvaluationContext;
                propertyKey = TypeConverter.ToPropertyKey(JintExpression.Build(engine, expression).GetValue(context).Value);
                return true;
            }

            propertyKey = string.Empty;
            return false;
        }

        [MethodImpl(MethodImplOptions.AggressiveInlining)]
        internal static bool IsFunctionDefinition<T>(this T node) where T : Node
        {
            var type = node.Type;
            return type
                is Nodes.FunctionExpression
                or Nodes.ArrowFunctionExpression
                or Nodes.ArrowParameterPlaceHolder
                or Nodes.ClassExpression;
        }

        [MethodImpl(MethodImplOptions.AggressiveInlining)]
        internal static bool HasName<T>(this T node) where T : Node
        {
            if (!node.IsFunctionDefinition())
            {
                return false;
            }

            if ((node as IFunction)?.Id is not null)
            {
                return true;
            }

            if ((node as ClassExpression)?.Id is not null)
            {
                return true;
            }

            return false;
        }

        [MethodImpl(MethodImplOptions.AggressiveInlining)]
        internal static bool IsAnonymousFunctionDefinition<T>(this T node) where T : Node
        {
            if (!node.IsFunctionDefinition())
            {
                return false;
            }

            if (node.HasName())
            {
                return false;
            }

            return true;
        }

        [MethodImpl(MethodImplOptions.AggressiveInlining)]
        internal static bool IsOptional<T>(this T node) where T : Expression
        {
            switch (node)
            {
                case MemberExpression { Optional: true }:
                case CallExpression { Optional: true }:
                    return true;
                default:
                    return false;
            }
        }

        [MethodImpl(MethodImplOptions.AggressiveInlining)]
        internal static string LiteralKeyToString(Literal literal)
        {
            // prevent conversion to scientific notation
            if (literal.Value is double d)
            {
                return TypeConverter.ToString(d);
            }
            return literal.Value as string ?? Convert.ToString(literal.Value, provider: null);
        }

        internal static void GetBoundNames(this VariableDeclaration variableDeclaration, List<string> target)
        {
            ref readonly var declarations = ref variableDeclaration.Declarations;
            for (var i = 0; i < declarations.Count; i++)
            {
                var declaration = declarations[i];
                GetBoundNames(declaration.Id, target);
            }
        }

        internal static void GetBoundNames(this Node? parameter, List<string> target)
        {
            if (parameter is null || parameter.Type == Nodes.Literal)
            {
                return;
            }

            // try to get away without a loop
            if (parameter is Identifier id)
            {
                target.Add(id.Name!);
                return;
            }

            if (parameter is VariableDeclaration variableDeclaration)
            {
                variableDeclaration.GetBoundNames(target);
                return;
            }

            while (true)
            {
                if (parameter is Identifier identifier)
                {
                    target.Add(identifier.Name!);
                    return;
                }

                if (parameter is RestElement restElement)
                {
                    parameter = restElement.Argument;
                    continue;
                }
                else if (parameter is ArrayPattern arrayPattern)
                {
                    ref readonly var arrayPatternElements = ref arrayPattern.Elements;
                    for (var i = 0; i < arrayPatternElements.Count; i++)
                    {
                        var expression = arrayPatternElements[i];
                        GetBoundNames(expression, target);
                    }
                }
                else if (parameter is ObjectPattern objectPattern)
                {
                    ref readonly var objectPatternProperties = ref objectPattern.Properties;
                    for (var i = 0; i < objectPatternProperties.Count; i++)
                    {
                        var property = objectPatternProperties[i];
                        if (property is Property p)
                        {
                            GetBoundNames(p.Value, target);
                        }
                        else
                        {
                            GetBoundNames((RestElement) property, target);
                        }
                    }
                }
                else if (parameter is AssignmentPattern assignmentPattern)
                {
                    parameter = assignmentPattern.Left;
                    continue;
                }
                break;
            }
        }

        internal static void BindingInitialization(
            this Expression? expression,
            EvaluationContext context,
            JsValue value,
            EnvironmentRecord env)
        {
            if (expression is Identifier identifier)
            {
                var catchEnvRecord = (DeclarativeEnvironmentRecord) env;
                catchEnvRecord.CreateMutableBindingAndInitialize(identifier.Name, canBeDeleted: false, value);
            }
            else if (expression is BindingPattern bindingPattern)
            {
                BindingPatternAssignmentExpression.ProcessPatterns(
                    context,
                    bindingPattern,
                    value,
                    env);
            }
        }

        /// <summary>
        /// https://tc39.es/ecma262/#sec-runtime-semantics-definemethod
        /// </summary>
        internal static Record DefineMethod(this ClassProperty m, ObjectInstance obj, ObjectInstance? functionPrototype = null)
        {
            var engine = obj.Engine;
            var property = TypeConverter.ToPropertyKey(m.GetKey(engine));
            var prototype = functionPrototype ?? engine.Realm.Intrinsics.Function.PrototypeObject;
            var function = m.Value as IFunction;
            if (function is null)
            {
                ExceptionHelper.ThrowSyntaxError(engine.Realm);
            }

            var functionDefinition = new JintFunctionDefinition(engine, function);
            var closure = new ScriptFunctionInstance(
                engine,
                functionDefinition,
                engine.ExecutionContext.LexicalEnvironment,
                functionDefinition.ThisMode,
                prototype);

            closure.MakeMethod(obj);

            return new Record(property, closure);
        }

<<<<<<< HEAD
        internal static void GetImportEntries(this ImportDeclaration import, List<ImportEntry> importEntries, HashSet<string> requestedModules)
        {
            var source = import.Source.StringValue;
            var specifiers = import.Specifiers;
            requestedModules.Add(source!);

            foreach (var specifier in specifiers)
            {
                switch (specifier)
                {
                    case ImportNamespaceSpecifier namespaceSpecifier:
                        importEntries.Add(new ImportEntry(source, "*", namespaceSpecifier.Local.Name));
                        break;
                    case ImportSpecifier importSpecifier:
                        importEntries.Add(new ImportEntry(source, importSpecifier.Imported.Name, importSpecifier.Local.Name));
                        break;
                    case ImportDefaultSpecifier defaultSpecifier:
                        importEntries.Add(new ImportEntry(source, "default", defaultSpecifier.Local.Name));
                        break;
                }
            }
        }

        internal static void GetExportEntries(this ExportDeclaration export, List<ExportEntry> exportEntries, HashSet<string> requestedModules)
        {
            switch (export)
            {
                case ExportDefaultDeclaration defaultDeclaration:
                    GetExportEntries(true, defaultDeclaration.Declaration, exportEntries);
                    break;
                case ExportAllDeclaration allDeclaration:
                    //Note: there is a pending PR for Esprima to support exporting an imported modules content as a namespace i.e. 'export * as ns from "mod"'
                    requestedModules.Add(allDeclaration.Source.StringValue!);
                    exportEntries.Add(new(null, allDeclaration.Source.StringValue, "*", null));
                    break;
                case ExportNamedDeclaration namedDeclaration:
                    var specifiers = namedDeclaration.Specifiers;
                    if (specifiers.Count == 0)
                    {
                        GetExportEntries(false, namedDeclaration.Declaration!, exportEntries, namedDeclaration.Source?.StringValue);

                        if (namedDeclaration.Source is not null)
                        {
                            requestedModules.Add(namedDeclaration.Source.StringValue!);
                        }
                    }
                    else
                    {
                        foreach(var specifier in specifiers)
                        {
                            exportEntries.Add(new(specifier.Local.Name, namedDeclaration.Source?.StringValue, specifier.Exported.Name, null));
                        }
                    }
                    break;
            }
        }

        private static void GetExportEntries(bool defaultExport, StatementListItem declaration, List<ExportEntry> exportEntries, string? moduleRequest = null)
        {
            var names = GetExportNames(declaration);

            if(names.Count == 0)
            {
                if (defaultExport)
                {
                    exportEntries.Add(new("default", null, null, "*default*"));
                }
                
            }
            else
            {
                for(var i = 0; i < names.Count; i++)
                {
                    var name = names[i];
                    var exportName = defaultExport ? "default" : name;
                    exportEntries.Add(new(exportName, moduleRequest, null, name));
                }
            }
            
        }

        private static List<string> GetExportNames(StatementListItem declaration)
        {
            var result = new List<string>();

            switch (declaration)
            {
                case FunctionDeclaration functionDeclaration:
                    var funcName = functionDeclaration.Id?.Name;
                    if(funcName is not null)
                    {
                        result.Add(funcName);
                    }
                    break;
                case ClassDeclaration classDeclaration:
                    var className = classDeclaration.Id?.Name;
                    if(className is not null)
                    {
                        result.Add(className);
                    }
                    break;
                case VariableDeclaration variableDeclaration:
                    var declarators = variableDeclaration.Declarations;
                    foreach(var declarator in declarators)
                    {
                        var varName = declarator.Id.As<Identifier>()?.Name;
                        if(varName is not null)
                        {
                            result.Add(varName);
                        }
                    }
                    break;
            }

            return result;
        }

        internal readonly struct Record
        {
            public Record(JsValue key, ScriptFunctionInstance closure)
            {
                Key = key;
                Closure = closure;
            }

            public readonly JsValue Key;
            public readonly ScriptFunctionInstance Closure;
        }
=======
        internal readonly record struct Record(JsValue Key, ScriptFunctionInstance Closure);
>>>>>>> d84af698
    }
}<|MERGE_RESOLUTION|>--- conflicted
+++ resolved
@@ -257,7 +257,6 @@
             return new Record(property, closure);
         }
 
-<<<<<<< HEAD
         internal static void GetImportEntries(this ImportDeclaration import, List<ImportEntry> importEntries, HashSet<string> requestedModules)
         {
             var source = import.Source.StringValue;
@@ -375,19 +374,6 @@
             return result;
         }
 
-        internal readonly struct Record
-        {
-            public Record(JsValue key, ScriptFunctionInstance closure)
-            {
-                Key = key;
-                Closure = closure;
-            }
-
-            public readonly JsValue Key;
-            public readonly ScriptFunctionInstance Closure;
-        }
-=======
         internal readonly record struct Record(JsValue Key, ScriptFunctionInstance Closure);
->>>>>>> d84af698
     }
 }