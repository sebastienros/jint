--- conflicted
+++ resolved
@@ -1,10 +1,5 @@
 ﻿using System.Collections.Generic;
-<<<<<<< HEAD
-using System.Threading.Tasks;
-using Jint.Native.Function;
-=======
-
->>>>>>> 68c741ea
+
 using Jint.Native.Object;
 using Jint.Runtime;
 using Jint.Runtime.Descriptors;
@@ -54,17 +49,6 @@
             return ((ICallable) _target).Call(thisObject, arguments);
         }
 
-        public override Task<JsValue> CallAsync(JsValue thisObject, JsValue[] arguments)
-        {
-            var jsValues = new[] { _target, thisObject, _engine.Array.Construct(arguments) };
-            if (TryCallHandler(TrapApply, jsValues, out var result))
-            {
-                return Task.FromResult(result);
-            }
-
-            return ((ICallable)_target).CallAsync(thisObject, arguments);
-        }
-
         public ObjectInstance Construct(JsValue[] arguments, JsValue newTarget)
         {
             var argArray = _engine.Array.Construct(arguments, _engine.Array);
