﻿using System;
using System.Collections.Generic;
using System.Diagnostics;
using System.Diagnostics.Contracts;
using System.Dynamic;
using System.Threading;
using Jint.Native.Array;
using Jint.Native.Boolean;
using Jint.Native.Date;
using Jint.Native.Function;
using Jint.Native.Number;
using Jint.Native.Object;
using Jint.Native.RegExp;
using Jint.Native.String;
using Jint.Runtime;
using Jint.Runtime.Interop;

namespace Jint.Native
{
    [DebuggerTypeProxy(typeof(JsValueDebugView))]
    public class JsValue : IEquatable<JsValue>
    {
        // we can cache most common values, doubles are used in indexing too at times so we also cache
        // integer values converted to doubles
        private static readonly Dictionary<double, JsValue> _doubleToJsValue = new Dictionary<double, JsValue>();
        private static readonly JsValue[] _intToJsValue = new JsValue[1024];

        private const int AsciiMax = 126;
        private static readonly JsValue[] _charToJsValue = new JsValue[AsciiMax + 1];
        private static readonly JsValue[] _charToStringJsValue = new JsValue[AsciiMax + 1];

        private static readonly JsValue EmptyString = new JsValue("");
        private static readonly JsValue NullString = new JsValue("null");

        public static readonly JsValue Undefined = new JsValue(Types.Undefined);
        public static readonly JsValue Null = new JsValue(Types.Null);
        public static readonly JsValue False = new JsValue(false);
        public static readonly JsValue True = new JsValue(true);

        private readonly double _double;
        private readonly object _object;
        protected Types _type;

        static JsValue()
        {
            for (int i = 0; i < _intToJsValue.Length; i++)
            {
                _intToJsValue[i] = new JsValue(i);
                if (i != 0)
                {
                    // zero can be problematic
                    _doubleToJsValue[i] = new JsValue((double) i);
                }
            }
            for (int i = 0; i <= AsciiMax; i++)
            {
                _charToJsValue[i] = new JsValue((char) i);
                _charToStringJsValue[i] = new JsValue(((char) i).ToString());
            }
        }

        public JsValue(bool value)
        {
            _double = value ? 1.0 : 0.0;
            _object = null;
            _type = Types.Boolean;
        }

        public JsValue(double value)
        {
            _object = null;
            _type = Types.Number;

            _double = value;
        }

        public JsValue(int value)
        {
            _object = null;
            _type = Types.Number;

            _double = value;
        }

        public JsValue(uint value)
        {
            _object = null;
            _type = Types.Number;

            _double = value;
        }

        public JsValue(char value)
        {
            _double = double.NaN;
            _object = value;
            _type = Types.String;
        }

        public JsValue(string value)
        {
            _double = double.NaN;
            _object = value;
            _type = Types.String;
        }

        public JsValue(ObjectInstance value)
        {
            _double = double.NaN;
            _type = Types.Object;

            _object = value;
        }

        public JsValue(Completion value)
        {
            _double = double.NaN;
            _type = Types.Completion;

            _object = value;
        }

        private JsValue(Types type)
        {
            _double = double.NaN;
            _object = null;
            _type = type;
        }

        [Pure]
        public bool IsPrimitive()
        {
            return _type != Types.Object && _type != Types.None;
        }

        [Pure]
        public bool IsUndefined()
        {
            return _type == Types.Undefined;
        }

        [Pure]
        public bool IsArray()
        {
            return _type == Types.Object && _object is ArrayInstance;
        }

        [Pure]
        public bool IsDate()
        {
            return _type == Types.Object && _object is DateInstance;
        }

        [Pure]
        public bool IsRegExp()
        {
            return _type == Types.Object && _object is RegExpInstance;
        }

        [Pure]
        public bool IsObject()
        {
            return _type == Types.Object;
        }

        [Pure]
        public bool IsString()
        {
            return _type == Types.String;
        }

        [Pure]
        public bool IsNumber()
        {
            return _type == Types.Number;
        }

        [Pure]
        public bool IsBoolean()
        {
            return _type == Types.Boolean;
        }

        [Pure]
        public bool IsNull()
        {
            return _type == Types.Null;
        }

        [Pure]
        public bool IsCompletion()
        {
            return _type == Types.Completion;
        }

        [Pure]
        public bool IsSymbol()
        {
            return _type == Types.Symbol;
        }

        [Pure]
        public ObjectInstance AsObject()
        {
            if (_type != Types.Object)
            {
                throw new ArgumentException("The value is not an object");
            }

            return _object as ObjectInstance;
        }

        [Pure]
        public TInstance AsInstance<TInstance>() where TInstance : class
        {
            if (_type != Types.Object)
            {
                throw new ArgumentException("The value is not an object");
            }

            return _object as TInstance;
        }

        [Pure]
        public ArrayInstance AsArray()
        {
            if (!IsArray())
            {
                throw new ArgumentException("The value is not an array");
            }

            return _object as ArrayInstance;
        }

        [Pure]
        public DateInstance AsDate()
        {
            if (!IsDate())
            {
                throw new ArgumentException("The value is not a date");
            }

            return _object as DateInstance;
        }

        [Pure]
        public RegExpInstance AsRegExp()
        {
            if (!IsRegExp())
            {
                throw new ArgumentException("The value is not a date");
            }

            return _object as RegExpInstance;
        }

        [Pure]
        public Completion AsCompletion()
        {
            if (_type != Types.Completion)
            {
                throw new ArgumentException("The value is not a completion record");
            }

            return (Completion)_object;
        }

        [Pure]
        public T TryCast<T>(Action<JsValue> fail = null) where T : class
        {
            if (IsObject())
            {
                var o = AsObject();
                var t = o as T;
                if (t != null)
                {
                    return t;
                }
            }

            fail?.Invoke(this);

            return null;
        }

        public bool Is<T>()
        {
            return _type == Types.Object && _object is T;
        }

        public T As<T>() where T : ObjectInstance
        {
            return _object as T;
        }

        [Pure]
        public bool AsBoolean()
        {
            if (_type != Types.Boolean)
            {
                throw new ArgumentException("The value is not a boolean");
            }

            return _double != 0;
        }

        [Pure]
        public string AsString()
        {
            if (_type != Types.String)
            {
                throw new ArgumentException("The value is not a string");
            }

            if (_object == null)
            {
                throw new ArgumentException("The value is not defined");
            }

            return (string)_object;
        }

        [Pure]
        public string AsSymbol()
        {
            if (_type != Types.Symbol)
            {
                throw new ArgumentException("The value is not a symbol");
            }

            if (_object == null)
            {
                throw new ArgumentException("The value is not defined");
            }

            return (string)_object;
        }

        [Pure]
        public double AsNumber()
        {
            if (_type != Types.Number)
            {
                throw new ArgumentException("The value is not a number");
            }

            return _double;
        }

        public bool Equals(JsValue other)
        {
            if (other == null)
            {
                return false;
            }

            if(ReferenceEquals(this, other))
            {
                return true;
            }

            if (_type != other._type)
            {
                return false;
            }

            switch (_type)
            {
                case Types.None:
                    return false;
                case Types.Undefined:
                    return true;
                case Types.Null:
                    return true;
                case Types.Boolean:
                case Types.Number:
                    return _double == other._double;
                case Types.String:
                case Types.Object:
                    return _object == other._object;
                default:
                    throw new ArgumentOutOfRangeException();
            }
        }

        public Types Type => _type;

        internal static JsValue FromInt(int value)
        {
            if (value >= 0 && value < _intToJsValue.Length)
            {
                return _intToJsValue[value];
            }
            return new JsValue(value);
        }

        internal static JsValue FromInt(uint value)
        {
            if (value >= 0 && value < _intToJsValue.Length)
            {
                return _intToJsValue[value];
            }
            return new JsValue(value);
        }

        internal static JsValue FromInt(ulong value)
        {
            if (value >= 0 && value < (ulong) _intToJsValue.Length)
            {
                return _intToJsValue[value];
            }
            return new JsValue(value);
        }

        internal static JsValue FromChar(char value)
        {
            if (value >= 0 && value <= AsciiMax)
            {
                return _charToJsValue[value];
            }
            return new JsValue(value);
        }

        /// <summary>
        /// Creates a valid <see cref="JsValue"/> instance from any <see cref="Object"/> instance
        /// </summary>
        /// <param name="engine"></param>
        /// <param name="value"></param>
        /// <returns></returns>
        public static JsValue FromObject(Engine engine, object value)
        {
            if (value == null)
            {
                return Null;
            }

            foreach (var converter in engine.Options._ObjectConverters)
            {
                if (converter.TryConvert(value, out var result))
                {
                    return result;
                }
            }

            var valueType = value.GetType();

            var typeMappers = Engine.TypeMappers;

            if (typeMappers.TryGetValue(valueType, out var typeMapper))
            {
                return typeMapper(engine, value);
            }

            // if an ObjectInstance is passed directly, use it as is
            if (value is ObjectInstance instance)
            {
                // Learn conversion.
                // Learn conversion, racy, worst case we'll try again later
                Interlocked.CompareExchange(ref Engine.TypeMappers, new Dictionary<Type, Func<Engine, object, JsValue>>(typeMappers)
                {
                    [valueType] = (Engine e, object v) => ((ObjectInstance)v).JsValue
                }, typeMappers);
                return instance.JsValue;
            }

            var type = value as Type;
            if(type != null)
            {
                var typeReference = TypeReference.CreateTypeReference(engine, type);
                return typeReference.JsValue;
            }

            if (value is System.Array a)
            {
                JsValue Convert(Engine e, object v)
                {
                    var array = (System.Array) v;

                    var jsArray = engine.Array.Construct(a.Length);
                    foreach (var item in array)
                    {
                        var jsItem = FromObject(engine, item);
                        engine.Array.PrototypeObject.Push(jsArray, Arguments.From(jsItem));
                    }

                    return jsArray;
                }

                // racy, we don't care, worst case we'll catch up later
                Interlocked.CompareExchange(ref Engine.TypeMappers, new Dictionary<Type, Func<Engine, object, JsValue>>(typeMappers)
                {
                    [valueType] = Convert
                }, typeMappers);
                return Convert(engine, a);
            }

            if (value is Delegate d)
            {
                return new DelegateWrapper(engine, d);
            }

            if (value.GetType().IsEnum())
            {
                return FromInt((int) value);
            }

            // if no known type could be guessed, wrap it as an ObjectInstance
            return new ObjectWrapper(engine, value);
        }

        /// <summary>
        /// Converts a <see cref="JsValue"/> to its underlying CLR value.
        /// </summary>
        /// <returns>The underlying CLR value of the <see cref="JsValue"/> instance.</returns>
        public object ToObject()
        {
            switch (_type)
            {
                case Types.None:
                case Types.Undefined:
                case Types.Null:
                    return null;
                case Types.String:
                    return _object;
                case Types.Boolean:
                    return _double != 0;
                case Types.Number:
                    return _double;
                case Types.Object:
                    if (_object is IObjectWrapper wrapper)
                    {
                        return wrapper.Target;
                    }

                    switch ((_object as ObjectInstance).Class)
                    {
                        case "Array":
                            if (_object is ArrayInstance arrayInstance)
                            {
                                var len = TypeConverter.ToInt32(arrayInstance.Get("length"));
                                var result = new object[len];
                                for (var k = 0; k < len; k++)
                                {
                                    var pk = TypeConverter.ToString(k);
                                    var kpresent = arrayInstance.HasProperty(pk);
                                    if (kpresent)
                                    {
                                        var kvalue = arrayInstance.Get(pk);
                                        result[k] = kvalue.ToObject();
                                    }
                                    else
                                    {
                                        result[k] = null;
                                    }
                                }
                                return result;
                            }
                            break;

                        case "String":
                            if (_object is StringInstance stringInstance)
                            {
                                return stringInstance.PrimitiveValue.AsString();
                            }

                            break;

                        case "Date":
                            if (_object is DateInstance dateInstance)
                            {
                                return dateInstance.ToDateTime();
                            }

                            break;

                        case "Boolean":
                            if (_object is BooleanInstance booleanInstance)
                            {
                                return booleanInstance.PrimitiveValue.AsBoolean();
                            }

                            break;

                        case "Function":
                            if (_object is FunctionInstance function)
                            {
                                return (Func<JsValue, JsValue[], JsValue>)function.Call;
                            }

                            break;

                        case "Number":
                            if (_object is NumberInstance numberInstance)
                            {
                                return numberInstance.NumberData.AsNumber();
                            }

                            break;

                        case "RegExp":
                            if (_object is RegExpInstance regeExpInstance)
                            {
                                return regeExpInstance.Value;
                            }

                            break;

                        case "Arguments":
                        case "Object":
#if __IOS__
                                IDictionary<string, object> o = new Dictionary<string, object>();
#else
                            IDictionary<string, object> o = new ExpandoObject();
#endif

                            var objectInstance = (ObjectInstance) _object;
                            foreach (var p in objectInstance.GetOwnProperties())
                            {
                                if (!p.Value.Enumerable.HasValue || p.Value.Enumerable.Value == false)
                                {
                                    continue;
                                }

                                o.Add(p.Key, objectInstance.Get(p.Key).ToObject());
                            }

                            return o;
                    }


                    return _object;
                default:
                    throw new ArgumentOutOfRangeException();
            }
        }

        /// <summary>
        /// Invoke the current value as function.
        /// </summary>
        /// <param name="arguments">The arguments of the function call.</param>
        /// <returns>The value returned by the function call.</returns>
        public JsValue Invoke(params JsValue[] arguments)
        {
            return Invoke(Undefined, arguments);
        }

        /// <summary>
        /// Invoke the current value as function.
        /// </summary>
        /// <param name="thisObj">The this value inside the function call.</param>
        /// <param name="arguments">The arguments of the function call.</param>
        /// <returns>The value returned by the function call.</returns>
        public JsValue Invoke(JsValue thisObj, JsValue[] arguments)
        {
            var callable = TryCast<ICallable>();

            if (callable == null)
            {
                throw new ArgumentException("Can only invoke functions");
            }

            return callable.Call(thisObj, arguments);
        }

        public static bool ReturnOnAbruptCompletion(ref JsValue argument)
        {
            if (argument.IsCompletion())
            {
                return false;
            }

            var completion = argument.AsCompletion();
            if (completion.IsAbrupt())
            {
                return true;
            }

            argument = completion.Value;

            return false;
        }

        public override string ToString()
        {
            switch (Type)
            {
                case Types.None:
                    return "None";
                case Types.Undefined:
                    return "undefined";
                case Types.Null:
                    return "null";
                case Types.Boolean:
                    return _double != 0 ? bool.TrueString : bool.FalseString;
                case Types.Number:
                    return _double.ToString();
                case Types.String:
                case Types.Object:
                    return _object.ToString();
                default:
                    return string.Empty;
            }
        }

        public static bool operator ==(JsValue a, JsValue b)
        {
            if ((object)a == null)
            {
                if ((object)b == null)
                {
                    return true;
                }

                return false;
            }

            return a.Equals(b);
        }

        public static bool operator !=(JsValue a, JsValue b)
        {
            if ((object)a == null)
            {
                if ((object)b == null)
                {
                    return false;
                }

                return true;
            }

            return !a.Equals(b);
        }

<<<<<<< HEAD
        static public implicit operator JsValue(char value)
        {
            return FromChar(value);
        }

        static public implicit operator JsValue(int value)
=======
        public static implicit operator JsValue(int value)
>>>>>>> b25e243e
        {
            return FromInt(value);
        }

<<<<<<< HEAD
        static public implicit operator JsValue(uint value)
        {
            return FromInt(value);
        }

        static public implicit operator JsValue(double value)
=======
        public static implicit operator JsValue(double value)
>>>>>>> b25e243e
        {
            if (value < 0 || value >= _doubleToJsValue.Count || !_doubleToJsValue.TryGetValue(value, out var jsValue))
            {
                jsValue = new JsValue(value);
            }
            return jsValue;
        }

        public static implicit operator JsValue(bool value)
        {
            return value ? True : False;
        }

        public static implicit operator JsValue(string value)
        {
            if (value.Length <= 1)
            {
                if (value == "")
                {
                    return EmptyString;
                }

                if (value.Length == 1)
                {
                    if (value[0] >= 0 && value[0] <= AsciiMax)
                    {
                        return _charToStringJsValue[value[0]];
                    }
                }

            }
            else if (value == Native.Null.Text)
            {
                return NullString;
            }

            return new JsValue(value);
        }

        public static implicit operator JsValue(ObjectInstance value)
        {
            return value.JsValue;
        }

        internal class JsValueDebugView
        {
            public string Value;
            public JsValueDebugView(JsValue value)
            {

                switch (value.Type)
                {
                    case Types.None:
                        Value = "None";
                        break;
                    case Types.Undefined:
                        Value = "undefined";
                        break;
                    case Types.Null:
                        Value = "null";
                        break;
                    case Types.Boolean:
                        Value = value.AsBoolean() + " (bool)";
                        break;
                    case Types.String:
                        Value = value.AsString() + " (string)";
                        break;
                    case Types.Number:
                        Value = value.AsNumber() + " (number)";
                        break;
                    case Types.Object:
                        Value = value.AsObject().GetType().Name;
                        break;
                    default:
                        Value = "Unknown";
                        break;
                }
            }
        }
        public override bool Equals(object obj)
        {
            if (ReferenceEquals(null, obj)) return false;
            return obj is JsValue value && Equals(value);
        }

        public override int GetHashCode()
        {
            unchecked
            {
                var hashCode = 0;
                hashCode = (hashCode * 397) ^ _double.GetHashCode();
                hashCode = (hashCode * 397) ^ (_object != null ? _object.GetHashCode() : 0);
                hashCode = (hashCode * 397) ^ (int)_type;
                return hashCode;
            }
        }
    }

    /// <summary>
    /// The _object value of a <see cref="JsSymbol"/> is the [[Description]] internal slot.
    /// </summary>
    public class JsSymbol : JsValue
    {
        public JsSymbol(string description) : base(description)
        {
            _type = Types.Symbol;
        }
    }
}<|MERGE_RESOLUTION|>--- conflicted
+++ resolved
@@ -732,30 +732,22 @@
             return !a.Equals(b);
         }
 
-<<<<<<< HEAD
         static public implicit operator JsValue(char value)
         {
             return FromChar(value);
         }
 
         static public implicit operator JsValue(int value)
-=======
-        public static implicit operator JsValue(int value)
->>>>>>> b25e243e
         {
             return FromInt(value);
         }
 
-<<<<<<< HEAD
         static public implicit operator JsValue(uint value)
         {
             return FromInt(value);
         }
 
         static public implicit operator JsValue(double value)
-=======
-        public static implicit operator JsValue(double value)
->>>>>>> b25e243e
         {
             if (value < 0 || value >= _doubleToJsValue.Count || !_doubleToJsValue.TryGetValue(value, out var jsValue))
             {
