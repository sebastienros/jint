--- conflicted
+++ resolved
@@ -1,6 +1,5 @@
 ﻿using System.Collections.Generic;
 using System.Runtime.CompilerServices;
-using System.Threading.Tasks;
 using Jint.Native.Object;
 using Jint.Runtime;
 using Jint.Runtime.Descriptors;
@@ -60,20 +59,8 @@
         /// <returns></returns>
         public abstract JsValue Call(JsValue thisObject, JsValue[] arguments);
 
-<<<<<<< HEAD
-        public virtual Task<JsValue> CallAsync(JsValue thisObject, JsValue[] arguments)
-            => Task.FromResult(Call(thisObject, arguments));
-
-        internal LexicalEnvironment Scope => _scope;
-
-        internal string[] FormalParameters => _formalParameters;
-
-        public bool Strict => _strict;
-
-=======
         public bool Strict => _thisMode == FunctionThisMode.Strict;
         
->>>>>>> 68c741ea
         public virtual bool HasInstance(JsValue v)
         {
             if (!(v is ObjectInstance o))
