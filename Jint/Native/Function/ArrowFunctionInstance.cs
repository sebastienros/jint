--- conflicted
+++ resolved
@@ -1,8 +1,3 @@
-<<<<<<< HEAD
-using System.Runtime.CompilerServices;
-using System.Threading.Tasks;
-=======
->>>>>>> 68c741ea
 using Esprima.Ast;
 using Jint.Runtime;
 using Jint.Runtime.Descriptors;
@@ -86,74 +81,5 @@
                 return Undefined;
             }
         }
-<<<<<<< HEAD
-
-        public async override Task<JsValue> CallAsync(JsValue thisArg, JsValue[] arguments)
-        {
-            var localEnv = LexicalEnvironment.NewDeclarativeEnvironment(_engine, _scope);
-
-            var strict = Strict || _engine._isStrict;
-            using (new StrictModeScope(strict, true))
-            {
-                _engine.EnterExecutionContext(
-                    localEnv,
-                    localEnv,
-                    _thisBinding);
-
-                try
-                {
-                    _engine.DeclarationBindingInstantiation(
-                        DeclarationBindingType.FunctionCode,
-                        _function._hoistingScope,
-                        functionInstance: this,
-                        arguments);
-
-                    var result = await _function._body.ExecuteAsync();
-
-                    var value = result.GetValueOrDefault().Clone();
-
-                    if (result.Type == CompletionType.Throw)
-                    {
-                        ExceptionHelper.ThrowJavaScriptException(_engine, value, result);
-                    }
-
-                    if (result.Type == CompletionType.Return)
-                    {
-                        return value;
-                    }
-                }
-                finally
-                {
-                    _engine.LeaveExecutionContext();
-                }
-
-                return Undefined;
-            }
-        }
-
-        public override bool Set(JsValue property, JsValue value, JsValue receiver)
-        {
-            AssertValidPropertyName(property);
-            return base.Set(property, value, receiver);
-        }
-
-        public override JsValue Get(JsValue property, JsValue receiver)
-        {
-            AssertValidPropertyName(property);
-            return base.Get(property, receiver);
-        }
-
-        [MethodImpl(MethodImplOptions.AggressiveInlining)]
-        private void AssertValidPropertyName(JsValue property)
-        {
-            if (property == CommonProperties.Caller
-                || property ==  CommonProperties.Callee
-                || property == CommonProperties.Arguments)
-            {
-                ExceptionHelper.ThrowTypeError(_engine, "'caller', 'callee', and 'arguments' properties may not be accessed on strict mode functions or the arguments objects for calls to them");
-            }
-        }
-=======
->>>>>>> 68c741ea
     }
 }