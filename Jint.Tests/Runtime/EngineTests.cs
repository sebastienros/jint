﻿using System;
using System.Globalization;
using System.IO;
using System.Reflection;
using System.Threading;
using Jint.Native.Number;
using Jint.Parser;
using Jint.Parser.Ast;
using Jint.Runtime;
using Xunit;
using Xunit.Extensions;
using System.Net;

namespace Jint.Tests.Runtime
{
    public class EngineTests : IDisposable
    {
        private readonly Engine _engine;

        public EngineTests()
        {
            _engine = new Engine()
                .SetValue("log", new Action<object>(Console.WriteLine))
                .SetValue("assert", new Action<bool>(Assert.True))
                ;
        }

        void IDisposable.Dispose()
        {
        }


        private void RunTest(string source)
        {
            _engine.Execute(source);
        }

        [Theory]
        [InlineData("Scratch.js")]
        public void ShouldInterpretScriptFile(string file)
        {
            const string prefix = "Jint.Tests.Runtime.Scripts.";

            var assembly = Assembly.GetExecutingAssembly();
            var scriptPath = prefix + file;

            using (var stream = assembly.GetManifestResourceStream(scriptPath))
                if (stream != null)
                    using (var sr = new StreamReader(stream))
                    {
                        var source = sr.ReadToEnd();
                        RunTest(source);
                    }
        }

        [Theory]
        [InlineData(42d, "42")]
        [InlineData("Hello", "'Hello'")]
        public void ShouldInterpretLiterals(object expected, string source)
        {
            var engine = new Engine();
            var result = engine.Execute(source).GetCompletionValue().ToObject();

            Assert.Equal(expected, result);
        }

        [Fact]
        public void ShouldInterpretVariableDeclaration()
        {
            var engine = new Engine();
            var result = engine
                .Execute("var foo = 'bar'; foo;")
                .GetCompletionValue()
                .ToObject();

            Assert.Equal("bar", result);
        }

        [Theory]
        [InlineData(4d, "1 + 3")]
        [InlineData(-2d, "1 - 3")]
        [InlineData(3d, "1 * 3")]
        [InlineData(2d, "6 / 3")]
        [InlineData(9d, "15 & 9")]
        [InlineData(15d, "15 | 9")]
        [InlineData(6d, "15 ^ 9")]
        [InlineData(36d, "9 << 2")]
        [InlineData(2d, "9 >> 2")]
        [InlineData(4d, "19 >>> 2")]
        public void ShouldInterpretBinaryExpression(object expected, string source)
        {
            var engine = new Engine();
            var result = engine.Execute(source).GetCompletionValue().ToObject();

            Assert.Equal(expected, result);
        }

        [Fact]
        public void ShouldEvaluateHasOwnProperty()
        {
            RunTest(@"
                var x = {};
                x.Bar = 42;
                assert(x.hasOwnProperty('Bar'));
            ");
        }

        [Fact]
        public void FunctionConstructorsShouldCreateNewObjects()
        {
            RunTest(@"
                var Vehicle = function () {};
                var vehicle = new Vehicle();
                assert(vehicle != undefined);
            ");
        }

        [Fact]
        public void NewObjectsInheritFunctionConstructorProperties()
        {
            RunTest(@"
                var Vehicle = function () {};
                var vehicle = new Vehicle();
                Vehicle.prototype.wheelCount = 4;
                assert(vehicle.wheelCount == 4);
                assert((new Vehicle()).wheelCount == 4);
            ");
        }

        [Fact]
        public void PrototypeFunctionIsInherited()
        {
            RunTest(@"
                function Body(mass){
                   this.mass = mass;
                }

                Body.prototype.offsetMass = function(dm) {
                   this.mass += dm;
                   return this;
                }

                var b = new Body(36);
                b.offsetMass(6);
                assert(b.mass == 42);
            ");

        }

        [Fact]
        public void FunctionConstructorCall()
        {
            RunTest(@"
                function Body(mass){
                   this.mass = mass;
                }
                
                var john = new Body(36);
                assert(john.mass == 36);
            ");
        }

        [Fact]
        public void NewObjectsShouldUsePrivateProperties()
        {
            RunTest(@"
                var Vehicle = function (color) {
                    this.color = color;
                };
                var vehicle = new Vehicle('tan');
                assert(vehicle.color == 'tan');
            ");
        }

        [Fact]
        public void FunctionConstructorsShouldDefinePrototypeChain()
        {
            RunTest(@"
                function Vehicle() {};
                var vehicle = new Vehicle();
                assert(vehicle.hasOwnProperty('constructor') == false);
            ");
        }

        [Fact]
        public void NewObjectsConstructorIsObject()
        {
            RunTest(@"
                var o = new Object();
                assert(o.constructor == Object);
            ");
        }

        [Fact]
        public void NewObjectsIntanceOfConstructorObject()
        {
            RunTest(@"
                var o = new Object();
                assert(o instanceof Object);
            ");
        }

        [Fact]
        public void NewObjectsConstructorShouldBeConstructorObject()
        {
            RunTest(@"
                var Vehicle = function () {};
                var vehicle = new Vehicle();
                assert(vehicle.constructor == Vehicle);
            ");
        }

        [Fact]
        public void NewObjectsIntanceOfConstructorFunction()
        {
            RunTest(@"
                var Vehicle = function () {};
                var vehicle = new Vehicle();
                assert(vehicle instanceof Vehicle);
            ");
        }

        [Fact]
        public void ShouldEvaluateForLoops()
        {
            RunTest(@"
                var foo = 0;
                for (var i = 0; i < 5; i++) {
                    foo += i;
                }
                assert(foo == 10);
            ");
        }

        [Fact]
        public void ShouldEvaluateRecursiveFunctions()
        {
            RunTest(@"
                function fib(n) {
                    if (n < 2) {
                        return n;
                    }
                    return fib(n - 1) + fib(n - 2);
                }
                var result = fib(6);
                assert(result == 8);
            ");
        }

        [Fact]
        public void ShouldAccessObjectProperties()
        {
            RunTest(@"
                var o = {};
                o.Foo = 'bar';
                o.Baz = 42;
                o.Blah = o.Foo + o.Baz;
                assert(o.Blah == 'bar42');
            ");
        }


        [Fact]
        public void ShouldConstructArray()
        {
            RunTest(@"
                var o = [];
                assert(o.length == 0);
            ");
        }

        [Fact]
        public void ArrayPushShouldIncrementLength()
        {
            RunTest(@"
                var o = [];
                o.push(1);
                assert(o.length == 1);
            ");
        }

        [Fact]
        public void ArrayFunctionInitializesLength()
        {
            RunTest(@"
                assert(Array(3).length == 3);
                assert(Array('3').length == 1);
            ");
        }

        [Fact]
        public void ArrayIndexerIsAssigned()
        {
            RunTest(@"
                var n = 8;
                var o = Array(n);
                for (var i = 0; i < n; i++) o[i] = i;
                assert(o[0] == 0);
                assert(o[7] == 7);
            ");
        }

        [Fact]
        public void ArrayPopShouldDecrementLength()
        {
            RunTest(@"
                var o = [42, 'foo'];
                var pop = o.pop();
                assert(o.length == 1);
                assert(pop == 'foo');
            ");
        }

        [Fact]
        public void ArrayConstructor()
        {
            RunTest(@"
                var o = [];
                assert(o.constructor == Array);
            ");
        }

        [Fact]
        public void DateConstructor()
        {
            RunTest(@"
                var o = new Date();
                assert(o.constructor == Date);
                assert(o.hasOwnProperty('constructor') == false);
            ");
        }

        [Fact]
        public void ShouldConvertDateToNumber()
        {
            RunTest(@"
                assert(Number(new Date(0)) === 0);
            ");
        }

        [Fact]
        public void DatePrimitiveValueShouldBeNaN()
        {
            RunTest(@"
                assert(isNaN(Date.prototype.valueOf()));
            ");
        }

        [Fact]
        public void MathObjectIsDefined()
        {
            RunTest(@"
                var o = Math.abs(-1)
                assert(o == 1);
            ");
        }

        [Fact]
        public void VoidShouldReturnUndefined()
        {
            RunTest(@"
                assert(void 0 === undefined);
                var x = '1';
                assert(void x === undefined);
                x = 'x'; 
                assert (isNaN(void x) === true);
                x = new String('-1');
                assert (void x === undefined);
            ");
        }

        [Fact]
        public void TypeofObjectShouldReturnString()
        {
            RunTest(@"
                assert(typeof x === 'undefined');
                assert(typeof 0 === 'number');
                var x = 0;
                assert (typeof x === 'number');
                var x = new Object();
                assert (typeof x === 'object');
            ");
        }

        [Fact]
        public void MathAbsReturnsAbsolute()
        {
            RunTest(@"
                assert(1 == Math.abs(-1));
            ");
        }

        [Fact]
        public void NaNIsNan()
        {
            RunTest(@"
                var x = NaN; 
                assert(isNaN(NaN));
                assert(isNaN(Math.abs(x)));
            ");
        }

        [Fact]
        public void ToNumberHandlesStringObject()
        {
            RunTest(@"
                x = new String('1');
                x *= undefined;
                assert(isNaN(x));
            ");
        }

        [Fact]
        public void FunctionScopesAreChained()
        {
            RunTest(@"
                var x = 0;

                function f1(){
                  function f2(){
                    return x;
                  };
                  return f2();
  
                  var x = 1;
                }

                assert(f1() === undefined);
            ");
        }

        [Fact]
        public void EvalFunctionParseAndExecuteCode()
        {
            RunTest(@"
                var x = 0;
                eval('assert(x == 0)');
            ");
        }

        [Fact]
        public void ForInStatement()
        {
            RunTest(@"
                var x, y, str = '';
                for(var z in this) {
                    str += z;
                }
                
                assert(str == 'xystrz');
            ");
        }

        [Fact]
        public void WithStatement()
        {
            RunTest(@"
                with (Math) {
                  assert(cos(0) == 1);
                }
            ");
        }

        [Fact]
        public void ObjectExpression()
        {
            RunTest(@"
                var o = { x: 1 };
                assert(o.x == 1);
            ");
        }

        [Fact]
        public void StringFunctionCreatesString()
        {
            RunTest(@"
                assert(String(NaN) === 'NaN');
            ");
        }

        [Fact]
        public void ScopeChainInWithStatement()
        {
            RunTest(@"
                var x = 0;
                var myObj = {x : 'obj'};

                function f1(){
                  var x = 1;
                  function f2(){
                    with(myObj){
                      return x;
                    }
                  };
                  return f2();
                }

                assert(f1() === 'obj');
            ");
        }

        [Fact]
        public void TryCatchBlockStatement()
        {
            RunTest(@"
                var x, y, z;
                try {
                    x = 1;
                    throw new TypeError();
                    x = 2;
                }
                catch(e) {
                    assert(x == 1);
                    assert(e instanceof TypeError);
                    y = 1;
                }
                finally {
                    assert(x == 1);
                    z = 1;
                }
                
                assert(x == 1);
                assert(y == 1);
                assert(z == 1);
            ");
        }

        [Fact]
        public void FunctionsCanBeAssigned()
        {
            RunTest(@"
                var sin = Math.sin;
                assert(sin(0) == 0);
            ");
        }

        [Fact]
        public void FunctionArgumentsIsDefined()
        {
            RunTest(@"
                function f() {
                    assert(arguments.length > 0);
                }

                f(42);
            ");
        }

        [Fact]
        public void PrimitiveValueFunctions()
        {
            RunTest(@"
                var s = (1).toString();
                assert(s == '1');
            ");
        }

        [Theory]
        [InlineData(true, "'ab' == 'a' + 'b'")]
        public void OperatorsPrecedence(object expected, string source)
        {
            var engine = new Engine();
            var result = engine.Execute(source).GetCompletionValue().ToObject();

            Assert.Equal(expected, result);
        }

        [Fact]
        public void FunctionPrototypeShouldHaveApplyMethod()
        {
            RunTest(@"
                var numbers = [5, 6, 2, 3, 7];
                var max = Math.max.apply(null, numbers);
                assert(max == 7);
            ");
        }

        [Theory]
        [InlineData(double.NaN, "parseInt(NaN)")]
        [InlineData(double.NaN, "parseInt(null)")]
        [InlineData(double.NaN, "parseInt(undefined)")]
        [InlineData(double.NaN, "parseInt(new Boolean(true))")]
        [InlineData(double.NaN, "parseInt(Infinity)")]
        [InlineData(-1d, "parseInt(-1)")]
        [InlineData(-1d, "parseInt('-1')")]
        public void ShouldEvaluateParseInt(object expected, string source)
        {
            var engine = new Engine();
            var result = engine.Execute(source).GetCompletionValue().ToObject();

            Assert.Equal(expected, result);
        }

        [Fact]
        public void ShouldNotExecuteDebuggerStatement()
        {
            new Engine().Execute("debugger");
        }

        [Fact]
        public void ShouldThrowStatementCountOverflow()
        {
            Assert.Throws<StatementsCountOverflowException>(
                () => new Engine(cfg => cfg.MaxStatements(100)).Execute("while(true);")
            );
        }
        
        [Fact]
        public void ShouldThrowTimeout()
        {
            Assert.Throws<TimeoutException>(
                () => new Engine(cfg => cfg.TimeoutInterval(new TimeSpan(0, 0, 0, 0, 500))).Execute("while(true);")
            );
        }


        [Fact]
        public void CanDiscardRecursion()
        {
            var script = @"var factorial = function(n) {
                if (n>1) {
                    return n * factorial(n - 1);
                }
            };

            var result = factorial(500);
            ";

            Assert.Throws<RecursionDepthOverflowException>(
                () => new Engine(cfg => cfg.LimitRecursion()).Execute(script)
            );
        }

        [Fact]
        public void ShouldDiscardHiddenRecursion()
        {
            var script = @"var renamedFunc;
            var exec = function(callback) {
                renamedFunc = callback;
                callback();
            };

            var result = exec(function() {
                renamedFunc();
            });
            ";

            Assert.Throws<RecursionDepthOverflowException>(
                () => new Engine(cfg => cfg.LimitRecursion()).Execute(script)
            );
        }

        [Fact]
        public void ShouldRecognizeAndDiscardChainedRecursion()
        {
            var script = @" var funcRoot, funcA, funcB, funcC, funcD;

            var funcRoot = function() {
                funcA();
            };
 
            var funcA = function() {
                funcB();
            };

            var funcB = function() {
                funcC();
            };

            var funcC = function() {
                funcD();
            };

            var funcD = function() {
                funcRoot();
            };

            funcRoot();
            ";

            Assert.Throws<RecursionDepthOverflowException>(
                () => new Engine(cfg => cfg.LimitRecursion()).Execute(script)
            );
        }

        [Fact]
        public void ShouldProvideCallChainWhenDiscardRecursion()
        {
            var script = @" var funcRoot, funcA, funcB, funcC, funcD;

            var funcRoot = function() {
                funcA();
            };
 
            var funcA = function() {
                funcB();
            };

            var funcB = function() {
                funcC();
            };

            var funcC = function() {
                funcD();
            };

            var funcD = function() {
                funcRoot();
            };

            funcRoot();
            ";

            RecursionDepthOverflowException exception = null;

            try
            {
                new Engine(cfg => cfg.LimitRecursion()).Execute(script);
            }
            catch (RecursionDepthOverflowException ex)
            {
                exception = ex;
            }

            Assert.NotNull(exception);
            Assert.Equal("funcRoot->funcA->funcB->funcC->funcD", exception.CallChain);
            Assert.Equal("funcRoot", exception.CallExpressionReference);
        }

        [Fact]
        public void ShouldAllowShallowRecursion()
        {
            var script = @"var factorial = function(n) {
                if (n>1) {
                    return n * factorial(n - 1);
                }
            };

            var result = factorial(8);
            ";

            new Engine(cfg => cfg.LimitRecursion(20)).Execute(script);
        }

        [Fact]
        public void ShouldDiscardDeepRecursion()
        {
            var script = @"var factorial = function(n) {
                if (n>1) {
                    return n * factorial(n - 1);
                }
            };

            var result = factorial(38);
            ";

            Assert.Throws<RecursionDepthOverflowException>(
                () => new Engine(cfg => cfg.LimitRecursion(20)).Execute(script)
            );
        }

        [Fact]
        public void ShouldConvertDoubleToStringWithoutLosingPrecision()
        {
            RunTest(@"
                assert(String(14.915832707045631) === '14.915832707045631');
                assert(String(-14.915832707045631) === '-14.915832707045631');
                assert(String(0.5) === '0.5');
                assert(String(0.00000001) === '1e-8');
                assert(String(0.000001) === '0.000001');
                assert(String(-1.0) === '-1');
                assert(String(30.0) === '30');
                assert(String(0.2388906159889881) === '0.2388906159889881');
            ");
        }

        [Fact]
        public void ShouldWriteNumbersUsingBases()
        {
            RunTest(@"
                assert(15.0.toString() === '15');
                assert(15.0.toString(2) === '1111');
                assert(15.0.toString(8) === '17');
                assert(15.0.toString(16) === 'f');
                assert(15.0.toString(17) === 'f');
                assert(15.0.toString(36) === 'f');
                assert(15.1.toString(36) === 'f.3llllllllkau6snqkpygsc3di');
            ");
        }

        [Fact]
        public void ShouldNotAlterSlashesInRegex()
        {
            RunTest(@"
                assert(new RegExp('/').toString() === '///');
            ");
        }

        [Fact]
        public void ShouldHandleEscapedSlashesInRegex()
        {
            RunTest(@"
                var regex = /[a-z]\/[a-z]/;
                assert(regex.test('a/b') === true);
                assert(regex.test('a\\/b') === false);
            ");
        }

        [Fact]
        public void ShouldComputeFractionInBase()
        {
            Assert.Equal("011", NumberPrototype.ToFractionBase(0.375, 2));
            Assert.Equal("14141414141414141414141414141414141414141414141414", NumberPrototype.ToFractionBase(0.375, 5));
        }

        [Fact]
        public void ShouldInvokeAFunctionValue()
        {
            RunTest(@"
                function add(x, y) { return x + y; }
            ");

            var add = _engine.GetValue("add");

            Assert.Equal(3, add.Invoke(1, 2));
        }


        [Fact]
        public void ShouldNotInvokeNonFunctionValue()
        {
            RunTest(@"
                var x= 10;
            ");

            var x = _engine.GetValue("x");

            Assert.Throws<ArgumentException>(() => x.Invoke(1, 2));
        }

        [Theory]
        [InlineData("0", 0, 16)]
        [InlineData("1", 1, 16)]
        [InlineData("100", 100, 10)]
        [InlineData("1100100", 100, 2)]
        [InlineData("2s", 100, 36)]
        [InlineData("2qgpckvng1s", 10000000000000000L, 36)]
        public void ShouldConvertNumbersToDifferentBase(string expected, long number, int radix)
        {
            var result = NumberPrototype.ToBase(number, radix);
            Assert.Equal(expected, result);
        }

        [Fact]
        public void JsonParserShouldParseNegativeNumber()
        {
            RunTest(@"
                var a = JSON.parse('{ ""x"":-1 }');
                assert(a.x === -1);

                var b = JSON.parse('{ ""x"": -1 }');
                assert(b.x === -1);
            ");
        }

        [Fact]
        public void JsonParserShouldDetectInvalidNegativeNumberSyntax()
        {
            RunTest(@"
                try {
                    JSON.parse('{ ""x"": -.1 }'); // Not allowed
                    assert(false);
                }
                catch(ex) {
                    assert(ex instanceof SyntaxError);
                }
            ");

            RunTest(@"
                try {
                    JSON.parse('{ ""x"": - 1 }'); // Not allowed
                    assert(false);
                }
                catch(ex) {
                    assert(ex instanceof SyntaxError);
                }
            ");
        }

        [Fact]
        public void ShouldBeCultureInvariant()
        {
            // decimals in french are separated by commas
            Thread.CurrentThread.CurrentCulture = CultureInfo.GetCultureInfo("fr-FR");

            var engine = new Engine();

            var result = engine.Execute("1.2 + 2.1").GetCompletionValue().AsNumber();
            Assert.Equal(3.3d, result);

            result = engine.Execute("JSON.parse('{\"x\" : 3.3}').x").GetCompletionValue().AsNumber();
            Assert.Equal(3.3d, result);
        }

        [Fact]
        public void ShouldGetTheLastSyntaxNode()
        {
            var engine = new Engine();
            engine.Execute("1.2");

            var result = engine.GetLastSyntaxNode();
            Assert.Equal(SyntaxNodes.Literal, result.Type);
        }

        [Fact]
        public void ShouldGetParseErrorLocation()
        {
            var engine = new Engine();
            try
            {
                engine.Execute("1.2+ new", new ParserOptions { Source = "jQuery.js" });
            }
            catch (ParserException e)
            {
                Assert.Equal(1, e.LineNumber);
                Assert.Equal(9, e.Column);
                Assert.Equal("jQuery.js", e.Source);
            }
        }

        [Fact]
        public void ParseShouldReturnNumber()
        {
            var engine = new Engine();

            var result = engine.Execute("Date.parse('1970-01-01');").GetCompletionValue().AsNumber();
            Assert.Equal(0, result);
        }

        [Fact]
        public void UtcShouldUseUtc()
        {
            const string customName = "Custom Time";
            var customTimeZone = TimeZoneInfo.CreateCustomTimeZone(customName, new TimeSpan(7, 11, 0), customName, customName, customName, null, false);
            var engine = new Engine(cfg => cfg.LocalTimeZone(customTimeZone));

            var result = engine.Execute("Date.UTC(1970,0,1)").GetCompletionValue().AsNumber();
            Assert.Equal(0, result);
        }

        [Fact]
        public void ShouldUseLocalTimeZoneOverride()
        {
            const string customName = "Custom Time";
            var customTimeZone = TimeZoneInfo.CreateCustomTimeZone(customName, new TimeSpan(0, 11, 0), customName, customName, customName, null, false);

            var engine = new Engine(cfg => cfg.LocalTimeZone(customTimeZone));

            var epochGetLocalMinutes = engine.Execute("var d = new Date(0); d.getMinutes();").GetCompletionValue().AsNumber();
            Assert.Equal(11, epochGetLocalMinutes);

            var localEpochGetUtcMinutes = engine.Execute("var d = new Date(1970,0,1); d.getUTCMinutes();").GetCompletionValue().AsNumber();
            Assert.Equal(-11, localEpochGetUtcMinutes);

            var parseLocalEpoch = engine.Execute("Date.parse('January 1, 1970');").GetCompletionValue().AsNumber();
            Assert.Equal(-11 * 60 * 1000, parseLocalEpoch);

            var epochToLocalString = engine.Execute("var d = new Date(0); d.toString();").GetCompletionValue().AsString();
            Assert.Equal("Thu Jan 01 1970 00:11:00 GMT", epochToLocalString);
        }

        [Theory]
        [InlineData("1970")]
        [InlineData("1970-01")]
        [InlineData("1970-01-01")]
        [InlineData("1970-01-01T00:00")]
        [InlineData("1970-01-01T00:00:00")]
        [InlineData("1970-01-01T00:00:00.000")]
        [InlineData("1970Z")]
        [InlineData("1970-1Z")]
        [InlineData("1970-1-1Z")]
        [InlineData("1970-1-1T0:0Z")]
        [InlineData("1970-1-1T0:0:0Z")]
        [InlineData("1970-1-1T0:0:0.0Z")]
        [InlineData("1970/1Z")]
        [InlineData("1970/1/1Z")]
        [InlineData("1970/1/1 0:0Z")]
        [InlineData("1970/1/1 0:0:0Z")]
        [InlineData("1970/1/1 0:0:0.0Z")]
        [InlineData("January 1, 1970 GMT")]
        [InlineData("1970-01-01T00:00:00.000-00:00")]
        public void ShouldParseAsUtc(string date)
        {
            const string customName = "Custom Time";
            var customTimeZone = TimeZoneInfo.CreateCustomTimeZone(customName, new TimeSpan(7, 11, 0), customName, customName, customName, null, false);
            var engine = new Engine(cfg => cfg.LocalTimeZone(customTimeZone));

            engine.SetValue("d", date);
            var result = engine.Execute("Date.parse(d);").GetCompletionValue().AsNumber();

            Assert.Equal(0, result);
        }

        [Theory]
        [InlineData("1970/01")]
        [InlineData("1970/01/01")]
        [InlineData("1970/01/01T00:00")]
        [InlineData("1970/01/01 00:00")]
        [InlineData("1970-1")]
        [InlineData("1970-1-1")]
        [InlineData("1970-1-1T0:0")]
        [InlineData("1970-1-1 0:0")]
        [InlineData("1970/1")]
        [InlineData("1970/1/1")]
        [InlineData("1970/1/1T0:0")]
        [InlineData("1970/1/1 0:0")]
        [InlineData("01-1970")]
        [InlineData("01-01-1970")]
        [InlineData("January 1, 1970")]
        [InlineData("1970-01-01T00:00:00.000+00:11")]
        public void ShouldParseAsLocalTime(string date)
        {
            const string customName = "Custom Time";
            var customTimeZone = TimeZoneInfo.CreateCustomTimeZone(customName, new TimeSpan(0, 11, 0), customName, customName, customName, null, false);
            var engine = new Engine(cfg => cfg.LocalTimeZone(customTimeZone)).SetValue("d", date);

            var result = engine.Execute("Date.parse(d);").GetCompletionValue().AsNumber();

            Assert.Equal(-11 * 60 * 1000, result);
        }

        [Fact]
        public void EmptyStringShouldMatchRegex()
        {
            RunTest(@"
                var regex = /^(?:$)/g;
                assert(''.match(regex) instanceof Array);
            ");
        }

        [Fact]
        public void ShouldExecuteHandlebars()
        {
            var url = "http://cdnjs.cloudflare.com/ajax/libs/handlebars.js/2.0.0/handlebars.js";
            var content = new WebClient().DownloadString(url);

            RunTest(content);

            RunTest(@"
                var source = 'Hello {{name}}';
                var template = Handlebars.compile(source);
                var context = {name: 'Paul'};
                var html = template(context);

                assert('Hello Paul' == html);
            ");
        }

        [Fact]
        public void DateParseReturnsNaN()
        {
            RunTest(@"
                var d = Date.parse('not a date');
                assert(isNaN(d));
            ");
        }

        [Fact]
<<<<<<< HEAD
        public void DateShouldAllowEntireDotNetDateRange()
        {
            var engine = new Engine();

            var minValue = engine.Execute("new Date('0001-01-01T00:00:00.000')").GetCompletionValue().ToObject();
            Assert.Equal(new DateTime(1, 1, 1, 0, 0, 0, DateTimeKind.Utc), minValue);

            var maxValue = engine.Execute("new Date('9999-12-31T23:59:59.999')").GetCompletionValue().ToObject();
            Assert.Equal(new DateTime(9999, 12, 31, 23, 59, 59, 999, DateTimeKind.Utc), maxValue);
=======
        public void ShouldIgnoreHtmlComments()
        {
            RunTest(@"
                var d = Date.parse('not a date'); <!-- a comment -->
                assert(isNaN(d));
            ");
>>>>>>> 27dcf894
        }
    }
}<|MERGE_RESOLUTION|>--- conflicted
+++ resolved
@@ -1066,7 +1066,15 @@
         }
 
         [Fact]
-<<<<<<< HEAD
+        public void ShouldIgnoreHtmlComments()
+        {
+            RunTest(@"
+                var d = Date.parse('not a date'); <!-- a comment -->
+                assert(isNaN(d));
+            ");
+        }
+
+        [Fact]
         public void DateShouldAllowEntireDotNetDateRange()
         {
             var engine = new Engine();
@@ -1076,14 +1084,6 @@
 
             var maxValue = engine.Execute("new Date('9999-12-31T23:59:59.999')").GetCompletionValue().ToObject();
             Assert.Equal(new DateTime(9999, 12, 31, 23, 59, 59, 999, DateTimeKind.Utc), maxValue);
-=======
-        public void ShouldIgnoreHtmlComments()
-        {
-            RunTest(@"
-                var d = Date.parse('not a date'); <!-- a comment -->
-                assert(isNaN(d));
-            ");
->>>>>>> 27dcf894
         }
     }
 }