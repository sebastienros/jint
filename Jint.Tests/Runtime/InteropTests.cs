﻿using System;
using System.Collections.Generic;
using System.Reflection;
using Jint.Native;
using Jint.Native.Array;
using Jint.Native.Object;
using Jint.Tests.Runtime.Converters;
using Jint.Tests.Runtime.Domain;
using Shapes;
using Xunit;

namespace Jint.Tests.Runtime
{
    public class InteropTests : IDisposable
    {
        private readonly Engine _engine;

        public InteropTests()
        {
            _engine = new Engine(cfg => cfg.AllowClr(
                typeof(Shape).GetTypeInfo().Assembly,
                typeof(Console).GetTypeInfo().Assembly,
                typeof(System.IO.File).GetTypeInfo().Assembly))
                .SetValue("log", new Action<object>(Console.WriteLine))
                .SetValue("assert", new Action<bool>(Assert.True))
                .SetValue("equal", new Action<object, object>(Assert.Equal))
                ;
        }

        void IDisposable.Dispose()
        {
        }

        private void RunTest(string source)
        {
            _engine.Execute(source);
        }

        [Fact]
        public void PrimitiveTypesCanBeSet()
        {
            _engine.SetValue("x", 10);
            _engine.SetValue("y", true);
            _engine.SetValue("z", "foo");

            RunTest(@"
                assert(x === 10);
                assert(y === true);
                assert(z === 'foo');
            ");
        }

        [Fact]
        public void DelegatesCanBeSet()
        {
            _engine.SetValue("square", new Func<double, double>(x => x * x));

            RunTest(@"
                assert(square(10) === 100);
            ");
        }

        [Fact]
        public void DelegateWithNullableParameterCanBePassedANull()
        {
            _engine.SetValue("isnull", new Func<double?, bool>(x => x == null));

            RunTest(@"
                assert(isnull(null) === true);
            ");
        }

        [Fact]
        public void DelegateWithObjectParameterCanBePassedANull()
        {
            _engine.SetValue("isnull", new Func<object, bool>(x => x == null));

            RunTest(@"
                assert(isnull(null) === true);
            ");
        }

        [Fact]
        public void DelegateWithNullableParameterCanBePassedAnUndefined()
        {
            _engine.SetValue("isnull", new Func<double?, bool>(x => x == null));

            RunTest(@"
                assert(isnull(undefined) === true);
            ");
        }

        [Fact]
        public void DelegateWithObjectParameterCanBePassedAnUndefined()
        {
            _engine.SetValue("isnull", new Func<object, bool>(x => x == null));

            RunTest(@"
                assert(isnull(undefined) === true);
            ");
        }

        [Fact]
        public void DelegateWithNullableParameterCanBeExcluded()
        {
            _engine.SetValue("isnull", new Func<double?, bool>(x => x == null));

            RunTest(@"
                assert(isnull() === true);
            ");
        }

        [Fact]
        public void DelegateWithObjectParameterCanBeExcluded()
        {
            _engine.SetValue("isnull", new Func<object, bool>(x => x == null));

            RunTest(@"
                assert(isnull() === true);
            ");
        }

        [Fact]
        public void ExtraParametersAreIgnored()
        {
            _engine.SetValue("passNumber", new Func<int, int>(x => x));

            RunTest(@"
                assert(passNumber(123,'test',{},[],null) === 123);
            ");
        }

        private delegate string callParams(params object[] values);
        private delegate string callArgumentAndParams(string firstParam, params object[] values);

        [Fact]
        public void DelegatesWithParamsParameterCanBeInvoked()
        {
            var a = new A();
            _engine.SetValue("callParams", new callParams(a.Call13));
            _engine.SetValue("callArgumentAndParams", new callArgumentAndParams(a.Call14));

            RunTest(@"
                assert(callParams('1','2','3') === '1,2,3');
                assert(callParams('1') === '1');
                assert(callParams() === '');

                assert(callArgumentAndParams('a','1','2','3') === 'a:1,2,3');
                assert(callArgumentAndParams('a','1') === 'a:1');
                assert(callArgumentAndParams('a') === 'a:');
                assert(callArgumentAndParams() === ':');
            ");
        }

        [Fact]
        public void CanGetObjectProperties()
        {
            var p = new Person
            {
                Name = "Mickey Mouse"
            };

            _engine.SetValue("p", p);

            RunTest(@"
                assert(p.Name === 'Mickey Mouse');
            ");
        }

        [Fact]
        public void CanInvokeObjectMethods()
        {
            var p = new Person
            {
                Name = "Mickey Mouse"
            };

            _engine.SetValue("p", p);

            RunTest(@"
                assert(p.ToString() === 'Mickey Mouse');
            ");
        }

        [Fact]
        public void CanInvokeObjectMethodsWithPascalCase()
        {
            var p = new Person
            {
                Name = "Mickey Mouse"
            };

            _engine.SetValue("p", p);

            RunTest(@"
                assert(p.toString() === 'Mickey Mouse');
            ");
        }

        [Fact]
        public void CanSetObjectProperties()
        {
            var p = new Person
            {
                Name = "Mickey Mouse"
            };

            _engine.SetValue("p", p);

            RunTest(@"
                p.Name = 'Donald Duck';
                assert(p.Name === 'Donald Duck');
            ");

            Assert.Equal("Donald Duck", p.Name);
        }

        [Fact]
        public void CanGetIndexUsingStringKey()
        {
            var dictionary = new Dictionary<string, Person>();
            dictionary.Add("person1", new Person { Name = "Mickey Mouse" });
            dictionary.Add("person2", new Person { Name = "Goofy" });

            _engine.SetValue("dictionary", dictionary);

            RunTest(@"
                assert(dictionary['person1'].Name === 'Mickey Mouse');
                assert(dictionary['person2'].Name === 'Goofy');
            ");
        }

        [Fact]
        public void CanSetIndexUsingStringKey()
        {
            var dictionary = new Dictionary<string, Person>();
            dictionary.Add("person1", new Person { Name = "Mickey Mouse" });
            dictionary.Add("person2", new Person { Name = "Goofy" });

            _engine.SetValue("dictionary", dictionary);

            RunTest(@"
                dictionary['person2'].Name = 'Donald Duck';
                assert(dictionary['person2'].Name === 'Donald Duck');
            ");

            Assert.Equal("Donald Duck", dictionary["person2"].Name);
        }

        [Fact]
        public void CanGetIndexUsingIntegerKey()
        {
            var dictionary = new Dictionary<int, string>();
            dictionary.Add(1, "Mickey Mouse");
            dictionary.Add(2, "Goofy");

            _engine.SetValue("dictionary", dictionary);

            RunTest(@"
                assert(dictionary[1] === 'Mickey Mouse');
                assert(dictionary[2] === 'Goofy');
            ");
        }

        [Fact]
        public void CanSetIndexUsingIntegerKey()
        {
            var dictionary = new Dictionary<int, string>();
            dictionary.Add(1, "Mickey Mouse");
            dictionary.Add(2, "Goofy");

            _engine.SetValue("dictionary", dictionary);

            RunTest(@"
                dictionary[2] = 'Donald Duck';
                assert(dictionary[2] === 'Donald Duck');
            ");

            Assert.Equal("Mickey Mouse", dictionary[1]);
            Assert.Equal("Donald Duck", dictionary[2]);
        }

        private class DoubleIndexedClass
        {
            public int this[int index]
            {
                get { return index; }
            }

            public string this[string index]
            {
                get { return index; }
            }
        }

        [Fact]
        public void CanGetIndexUsingBothIntAndStringIndex()
        {
            var dictionary = new DoubleIndexedClass();

            _engine.SetValue("dictionary", dictionary);

            RunTest(@"
                assert(dictionary[1] === 1);
                assert(dictionary['test'] === 'test');
            ");
        }

        [Fact]
        public void CanUseGenericMethods()
        {
            var dictionary = new Dictionary<int, string>();
            dictionary.Add(1, "Mickey Mouse");


            _engine.SetValue("dictionary", dictionary);

            RunTest(@"
                dictionary.Add(2, 'Goofy');
                assert(dictionary[2] === 'Goofy');
            ");

            Assert.Equal("Mickey Mouse", dictionary[1]);
            Assert.Equal("Goofy", dictionary[2]);
        }

        [Fact]
        public void CanUseMultiGenericTypes()
        {

            RunTest(@"
                var type = System.Collections.Generic.Dictionary(System.Int32, System.String);
                var dictionary = new type();
                dictionary.Add(1, 'Mickey Mouse');
                dictionary.Add(2, 'Goofy');
                assert(dictionary[2] === 'Goofy');
            ");
        }

        [Fact]
        public void CanUseIndexOnCollection()
        {
            var collection = new System.Collections.ObjectModel.Collection<string>();
            collection.Add("Mickey Mouse");
            collection.Add("Goofy");

            _engine.SetValue("dictionary", collection);

            RunTest(@"
                dictionary[1] = 'Donald Duck';
                assert(dictionary[1] === 'Donald Duck');
            ");

            Assert.Equal("Mickey Mouse", collection[0]);
            Assert.Equal("Donald Duck", collection[1]);
        }

        [Fact]
        public void CanUseIndexOnList()
        {
            var list = new List<object>(2);
            list.Add("Mickey Mouse");
            list.Add("Goofy");

            _engine.SetValue("list", list);

            RunTest(@"
                list[1] = 'Donald Duck';
                assert(list[1] === 'Donald Duck');
            ");

            Assert.Equal("Mickey Mouse", list[0]);
            Assert.Equal("Donald Duck", list[1]);
        }

        [Fact]
        public void CanAccessAnonymousObject()
        {
            var p = new
            {
                Name = "Mickey Mouse",
            };

            _engine.SetValue("p", p);

            RunTest(@"
                assert(p.Name === 'Mickey Mouse');
            ");
        }

        [Fact]
        public void CanAccessAnonymousObjectProperties()
        {
            var p = new
            {
                Address = new
                {
                    City = "Mouseton"
                }
            };

            _engine.SetValue("p", p);

            RunTest(@"
                assert(p.Address.City === 'Mouseton');
            ");
        }

        [Fact]
        public void PocosCanReturnJsValueDirectly()
        {
            var o = new
            {
                x = new JsNumber(1),
                y = new JsString("string"),
            };

            _engine.SetValue("o", o);

            RunTest(@"
                assert(o.x === 1);
                assert(o.y === 'string');
            ");
        }

        [Fact]
        public void PocosCanReturnObjectInstanceDirectly()
        {
            var x = new ObjectInstance(_engine) { Extensible = true };
            x.Put("foo", new JsString("bar"), false);

            var o = new
            {
                x
            };

            _engine.SetValue("o", o);

            RunTest(@"
                assert(o.x.foo === 'bar');
            ");
        }

        [Fact]
        public void DateTimeIsConvertedToDate()
        {
            var o = new
            {
                z = new DateTime(1970, 1, 1, 0, 0, 0, DateTimeKind.Utc)
            };

            _engine.SetValue("o", o);

            RunTest(@"
                assert(o.z.valueOf() === 0);
            ");
        }

        [Fact]
        public void DateTimeOffsetIsConvertedToDate()
        {
            var o = new
            {
                z = new DateTimeOffset(1970, 1, 1, 0, 0, 0, new TimeSpan())
            };

            _engine.SetValue("o", o);

            RunTest(@"
                assert(o.z.valueOf() === 0);
            ");
        }

        [Fact]
        public void EcmaValuesAreAutomaticallyConvertedWhenSetInPoco()
        {
            var p = new Person
            {
                Name = "foo",
            };

            _engine.SetValue("p", p);

            RunTest(@"
                assert(p.Name === 'foo');
                assert(p.Age === 0);
                p.Name = 'bar';
                p.Age = 10;
            ");

            Assert.Equal("bar", p.Name);
            Assert.Equal(10, p.Age);
        }

        [Fact]
        public void EcmaValuesAreAutomaticallyConvertedToBestMatchWhenSetInPoco()
        {
            var p = new Person
            {
                Name = "foo",
            };

            _engine.SetValue("p", p);

            RunTest(@"
                p.Name = 10;
                p.Age = '20';
            ");

            Assert.Equal("10", p.Name);
            Assert.Equal(20, p.Age);
        }

        [Fact]
        public void ShouldCallInstanceMethodWithoutArgument()
        {
            _engine.SetValue("a", new A());

            RunTest(@"
                assert(a.Call1() === 0);
            ");
        }

        [Fact]
        public void ShouldCallInstanceMethodOverloadArgument()
        {
            _engine.SetValue("a", new A());

            RunTest(@"
                assert(a.Call1(1) === 1);
            ");
        }

        [Fact]
        public void ShouldCallInstanceMethodWithString()
        {
            var p = new Person();
            _engine.SetValue("a", new A());
            _engine.SetValue("p", p);

            RunTest(@"
                p.Name = a.Call2('foo');
                assert(p.Name === 'foo');
            ");

            Assert.Equal("foo", p.Name);
        }

        [Fact]
        public void CanUseTrim()
        {
            var p = new Person { Name = "Mickey Mouse " };
            _engine.SetValue("p", p);

            RunTest(@"
                assert(p.Name === 'Mickey Mouse ');
                p.Name = p.Name.trim();
                assert(p.Name === 'Mickey Mouse');
            ");

            Assert.Equal("Mickey Mouse", p.Name);
        }

        [Fact]
        public void CanUseMathFloor()
        {
            var p = new Person();
            _engine.SetValue("p", p);

            RunTest(@"
                p.Age = Math.floor(1.6);p
                assert(p.Age === 1);
            ");

            Assert.Equal(1, p.Age);
        }

        [Fact]
        public void CanUseDelegateAsFunction()
        {
            var even = new Func<int, bool>(x => x % 2 == 0);
            _engine.SetValue("even", even);

            RunTest(@"
                assert(even(2) === true);
            ");
        }

        private class TestClass
        {
            public int? NullableInt { get; set; }
            public DateTime? NullableDate { get; set; }
            public bool? NullableBool { get; set; }
        }

        [Fact]
        public void CanSetNullablePropertiesOnPocos()
        {
            var instance = new TestClass();
            _engine.SetValue("instance", instance);

            RunTest(@"
                instance.NullableInt = 2;
                instance.NullableDate = new Date();
                instance.NullableBool = true;

                assert(instance.NullableInt===2);
                assert(instance.NullableDate!=null);
                assert(instance.NullableBool===true);
            ");
        }

        [Fact]
        public void ShouldConvertArrayToArrayInstance()
        {
            var result = _engine
                .SetValue("values", new[] { 1, 2, 3, 4, 5, 6 })
                .Execute("values.filter(function(x){ return x % 2 == 0; })");

            var parts = result.GetCompletionValue().ToObject();

            Assert.True(parts.GetType().IsArray);
            Assert.Equal(3, ((object[])parts).Length);
            Assert.Equal(2d, ((object[])parts)[0]);
            Assert.Equal(4d, ((object[])parts)[1]);
            Assert.Equal(6d, ((object[])parts)[2]);
        }

        [Fact]
        public void ShouldConvertListsToArrayInstance()
        {
            var result = _engine
                .SetValue("values", new List<object> { 1, 2, 3, 4, 5, 6 })
                .Execute("new Array(values).filter(function(x){ return x % 2 == 0; })");

            var parts = result.GetCompletionValue().ToObject();

            Assert.True(parts.GetType().IsArray);
            Assert.Equal(3, ((object[])parts).Length);
            Assert.Equal(2d, ((object[])parts)[0]);
            Assert.Equal(4d, ((object[])parts)[1]);
            Assert.Equal(6d, ((object[])parts)[2]);
        }

        [Fact]
        public void ShouldConvertArrayInstanceToArray()
        {
            var result = _engine.Execute("'foo@bar.com'.split('@');");
            var parts = result.GetCompletionValue().ToObject();

            Assert.True(parts.GetType().IsArray);
            Assert.Equal(2, ((object[])parts).Length);
            Assert.Equal("foo", ((object[])parts)[0]);
            Assert.Equal("bar.com", ((object[])parts)[1]);
        }

        [Fact]
        public void ShouldLoopWithNativeEnumerator()
        {
            JsValue adder(JsValue argValue)
            {
                ArrayInstance args = argValue.AsArray();
                double sum = 0;
                foreach (var item in args)
                {
                    if (item.IsNumber())
                    {
                        sum += item.AsNumber();
                    }
                }
                return sum;
            }
            var result = _engine.SetValue("getSum", new Func<JsValue, JsValue>(adder))
                .Execute("getSum([1,2,3]);");

            Assert.True(result.GetCompletionValue() == 6);
        }

        [Fact]
        public void ShouldConvertBooleanInstanceToBool()
        {
            var result = _engine.Execute("new Boolean(true)");
            var value = result.GetCompletionValue().ToObject();

            Assert.Equal(typeof(bool), value.GetType());
            Assert.Equal(true, value);
        }

        [Fact]
        public void ShouldConvertDateInstanceToDateTime()
        {
            var result = _engine.Execute("new Date(0)");
            var value = result.GetCompletionValue().ToObject();

            Assert.Equal(typeof(DateTime), value.GetType());
            Assert.Equal(new DateTime(1970, 1, 1, 0, 0, 0, DateTimeKind.Utc), value);
        }

        [Fact]
        public void ShouldConvertNumberInstanceToDouble()
        {
            var result = _engine.Execute("new Number(10)");
            var value = result.GetCompletionValue().ToObject();

            Assert.Equal(typeof(double), value.GetType());
            Assert.Equal(10d, value);
        }

        [Fact]
        public void ShouldConvertStringInstanceToString()
        {
            var result = _engine.Execute("new String('foo')");
            var value = result.GetCompletionValue().ToObject();

            Assert.Equal(typeof(string), value.GetType());
            Assert.Equal("foo", value);
        }

        [Fact]
        public void ShouldConvertObjectInstanceToExpando()
        {
            _engine.Execute("var o = {a: 1, b: 'foo'}");
            var result = _engine.GetValue("o");

            dynamic value = result.ToObject();

            Assert.Equal(1, value.a);
            Assert.Equal("foo", value.b);

            var dic = (IDictionary<string, object>)result.ToObject();

            Assert.Equal(1d, dic["a"]);
            Assert.Equal("foo", dic["b"]);

        }

        [Fact]
        public void ShouldNotTryToConvertCompatibleTypes()
        {
            _engine.SetValue("a", new A());

            RunTest(@"
                assert(a.Call3('foo') === 'foo');
                assert(a.Call3(1) === '1');
            ");
        }

        [Fact]
        public void ShouldNotTryToConvertDerivedTypes()
        {
            _engine.SetValue("a", new A());
            _engine.SetValue("p", new Person { Name = "Mickey" });

            RunTest(@"
                assert(a.Call4(p) === 'Mickey');
            ");
        }

        [Fact]
        public void ShouldExecuteFunctionCallBackAsDelegate()
        {
            _engine.SetValue("a", new A());

            RunTest(@"
                assert(a.Call5(function(a,b){ return a+b }) === '1foo');
            ");
        }

        [Fact]
        public void ShouldExecuteFunctionCallBackAsFuncAndThisCanBeAssigned()
        {
            _engine.SetValue("a", new A());

            RunTest(@"
                assert(a.Call6(function(a,b){ return this+a+b }) === 'bar1foo');
            ");
        }

        [Fact]
        public void ShouldExecuteFunctionCallBackAsPredicate()
        {
            _engine.SetValue("a", new A());

            // Func<>
            RunTest(@"
                assert(a.Call8(function(){ return 'foo'; }) === 'foo');
            ");
        }

        [Fact]
        public void ShouldExecuteFunctionWithParameterCallBackAsPredicate()
        {
            _engine.SetValue("a", new A());

            // Func<,>
            RunTest(@"
                assert(a.Call7('foo', function(a){ return a === 'foo'; }) === true);
            ");
        }

        [Fact]
        public void ShouldExecuteActionCallBackAsPredicate()
        {
            _engine.SetValue("a", new A());

            // Action
            RunTest(@"
                var value;
                a.Call9(function(){ value = 'foo'; });
                assert(value === 'foo');
            ");
        }

        [Fact]
        public void ShouldExecuteActionWithParameterCallBackAsPredicate()
        {
            _engine.SetValue("a", new A());

            // Action<>
            RunTest(@"
                var value;
                a.Call10('foo', function(b){ value = b; });
                assert(value === 'foo');
            ");
        }

        [Fact]
        public void ShouldExecuteActionWithMultipleParametersCallBackAsPredicate()
        {
            _engine.SetValue("a", new A());

            // Action<,>
            RunTest(@"
                var value;
                a.Call11('foo', 'bar', function(a,b){ value = a + b; });
                assert(value === 'foobar');
            ");
        }

        [Fact]
        public void ShouldExecuteFunc()
        {
            _engine.SetValue("a", new A());

            // Func<int, int>
            RunTest(@"
                var result = a.Call12(42, function(a){ return a + a; });
                assert(result === 84);
            ");
        }

        [Fact]
        public void ShouldExecuteActionCallbackOnEventChanged()
        {
            var collection = new System.Collections.ObjectModel.ObservableCollection<string>();
            Assert.True(collection.Count == 0);

            _engine.SetValue("collection", collection);

            RunTest(@"
                var eventAction;
                collection.add_CollectionChanged(function(sender, eventArgs) { eventAction = eventArgs.Action; } );
                collection.Add('test');
            ");

            var eventAction = _engine.GetValue("eventAction").AsNumber();
            Assert.True(eventAction == 0);
            Assert.True(collection.Count == 1);
        }

        [Fact]
        public void ShouldUseSystemIO()
        {
            RunTest(@"
                var filename = System.IO.Path.GetTempFileName();
                var sw = System.IO.File.CreateText(filename);
                sw.Write('Hello World');
                sw.Dispose();

                var content = System.IO.File.ReadAllText(filename);
                System.Console.WriteLine(content);

                assert(content === 'Hello World');
            ");
        }

        [Fact]
        public void ShouldBeInstanceOfTypeReferenceType()
        {
            _engine.SetValue("A", typeof(A));
            RunTest(@"
                var a = new A();
                assert(a instanceof A);
            ");
        }

        [Fact]
        public void ShouldImportNamespace()
        {
            RunTest(@"
                var Shapes = importNamespace('Shapes');
                var circle = new Shapes.Circle();
                assert(circle.Radius === 0);
                assert(circle.Perimeter() === 0);
            ");
        }

        [Fact]
        public void ShouldConstructReferenceTypeWithParameters()
        {
            RunTest(@"
                var Shapes = importNamespace('Shapes');
                var circle = new Shapes.Circle(1);
                assert(circle.Radius === 1);
                assert(circle.Perimeter() === Math.PI);
            ");
        }

        [Fact]
        public void ShouldConstructValueTypeWithoutParameters()
        {
            RunTest(@"
                var guid = new System.Guid();
                assert('00000000-0000-0000-0000-000000000000' === guid.ToString());
            ");
        }

        [Fact]
        public void ShouldInvokeAFunctionByName()
        {
            RunTest(@"
                function add(x, y) { return x + y; }
            ");

            Assert.Equal(3, _engine.Invoke("add", 1, 2));
        }

        [Fact]
        public void ShouldNotInvokeNonFunctionValue()
        {
            RunTest(@"
                var x= 10;
            ");

            Assert.Throws<ArgumentException>(() => _engine.Invoke("x", 1, 2));
        }

        [Fact]
        public void CanGetField()
        {
            var o = new ClassWithField
            {
                Field = "Mickey Mouse"
            };

            _engine.SetValue("o", o);

            RunTest(@"
                assert(o.Field === 'Mickey Mouse');
            ");
        }

        [Fact]
        public void CanSetField()
        {
            var o = new ClassWithField();

            _engine.SetValue("o", o);

            RunTest(@"
                o.Field = 'Mickey Mouse';
                assert(o.Field === 'Mickey Mouse');
            ");

            Assert.Equal("Mickey Mouse", o.Field);
        }

        [Fact]
        public void CanGetStaticField()
        {
            RunTest(@"
                var domain = importNamespace('Jint.Tests.Runtime.Domain');
                var statics = domain.ClassWithStaticFields;
                assert(statics.Get == 'Get');
            ");
        }

        [Fact]
        public void CanSetStaticField()
        {
            RunTest(@"
                var domain = importNamespace('Jint.Tests.Runtime.Domain');
                var statics = domain.ClassWithStaticFields;
                statics.Set = 'hello';
                assert(statics.Set == 'hello');
            ");

            Assert.Equal(ClassWithStaticFields.Set, "hello");
        }

        [Fact]
        public void CanGetStaticAccessor()
        {
            RunTest(@"
                var domain = importNamespace('Jint.Tests.Runtime.Domain');
                var statics = domain.ClassWithStaticFields;
                assert(statics.Getter == 'Getter');
            ");
        }

        [Fact]
        public void CanSetStaticAccessor()
        {
            RunTest(@"
                var domain = importNamespace('Jint.Tests.Runtime.Domain');
                var statics = domain.ClassWithStaticFields;
                statics.Setter = 'hello';
                assert(statics.Setter == 'hello');
            ");

            Assert.Equal(ClassWithStaticFields.Setter, "hello");
        }

        [Fact]
        public void CantSetStaticReadonly()
        {
            RunTest(@"
                var domain = importNamespace('Jint.Tests.Runtime.Domain');
                var statics = domain.ClassWithStaticFields;
                statics.Readonly = 'hello';
                assert(statics.Readonly == 'Readonly');
            ");

            Assert.Equal(ClassWithStaticFields.Readonly, "Readonly");
        }

        [Fact]
        public void CanSetCustomConverters()
        {

            var engine1 = new Engine();
            engine1.SetValue("p", new { Test = true });
            engine1.Execute("var result = p.Test;");
            Assert.True((bool)engine1.GetValue("result").ToObject());

            var engine2 = new Engine(o => o.AddObjectConverter(new NegateBoolConverter()));
            engine2.SetValue("p", new { Test = true });
            engine2.Execute("var result = p.Test;");
            Assert.False((bool)engine2.GetValue("result").ToObject());

        }

        [Fact]
        public void CanConvertEnumsToString()
        {
            var engine1 = new Engine(o => o.AddObjectConverter(new EnumsToStringConverter()))
                .SetValue("assert", new Action<bool>(Assert.True));
            engine1.SetValue("p", new { Comparison = StringComparison.CurrentCulture });
            engine1.Execute("assert(p.Comparison === 'CurrentCulture');");
            engine1.Execute("var result = p.Comparison;");
            Assert.Equal("CurrentCulture", (string)engine1.GetValue("result").ToObject());
        }

        [Fact]
        public void CanUserIncrementOperator()
        {
            var p = new Person
            {
                Age = 1,
            };

            _engine.SetValue("p", p);

            RunTest(@"
                assert(++p.Age === 2);
            ");

            Assert.Equal(2, p.Age);
        }

        [Fact]
        public void CanOverwriteValues()
        {
            _engine.SetValue("x", 3);
            _engine.SetValue("x", 4);

            RunTest(@"
                assert(x === 4);
            ");
        }

        [Fact]
        public void ShouldCreateGenericType()
        {
            RunTest(@"
                var ListOfString = System.Collections.Generic.List(System.String);
                var list = new ListOfString();
                list.Add('foo');
                list.Add(1);
                assert(2 === list.Count);
            ");
        }

        [Fact]
        public void EnumComparesByName()
        {
            var o = new
            {
                r = Colors.Red,
                b = Colors.Blue,
                g = Colors.Green,
                b2 = Colors.Red
            };

            _engine.SetValue("o", o);
            _engine.SetValue("assertFalse", new Action<bool>(Assert.False));

            RunTest(@"
                var domain = importNamespace('Jint.Tests.Runtime.Domain');
                var colors = domain.Colors;
                assert(o.r === colors.Red);
                assert(o.g === colors.Green);
                assert(o.b === colors.Blue);
                assertFalse(o.b2 === colors.Blue);
            ");
        }

        [Fact]
        public void ShouldSetEnumProperty()
        {
            var s = new Circle
            {
                Color = Colors.Red,
            };

            _engine.SetValue("s", s);

            RunTest(@"
                var domain = importNamespace('Jint.Tests.Runtime.Domain');
                var colors = domain.Colors;

                s.Color = colors.Blue;
                assert(s.Color === colors.Blue);
            ");

            _engine.SetValue("s", s);

            RunTest(@"
                s.Color = colors.Blue | colors.Green;
                assert(s.Color === colors.Blue | colors.Green);
            ");

            Assert.Equal(Colors.Blue | Colors.Green, s.Color);
        }

        [Fact]
        public void EnumIsConvertedToNumber()
        {
            var o = new
            {
                r = Colors.Red,
                b = Colors.Blue,
                g = Colors.Green
            };

            _engine.SetValue("o", o);

            RunTest(@"
                assert(o.r === 0);
                assert(o.g === 1);
                assert(o.b === 10);
            ");
        }


        [Fact]
        public void ShouldConvertToEnum()
        {
            var s = new Circle
            {
                Color = Colors.Red,
            };

            _engine.SetValue("s", s);

            RunTest(@"
                assert(s.Color === 0);
                s.Color = 10;
                assert(s.Color === 10);
            ");

            _engine.SetValue("s", s);

            RunTest(@"
                s.Color = 11;
                assert(s.Color === 11);
            ");

            Assert.Equal(Colors.Blue | Colors.Green, s.Color);
        }

        [Fact]
        public void ShouldUseExplicitPropertyGetter()
        {
            _engine.SetValue("c", new Company("ACME"));

            RunTest(@"
                assert(c.Name === 'ACME');
            ");
        }

        [Fact]
        public void ShouldUseExplicitIndexerPropertyGetter()
        {
            var company = new Company("ACME");
            ((ICompany)company)["Foo"] = "Bar";
            _engine.SetValue("c", company);

            RunTest(@"
                assert(c.Foo === 'Bar');
            ");
        }


        [Fact]
        public void ShouldUseExplicitPropertySetter()
        {
            _engine.SetValue("c", new Company("ACME"));

            RunTest(@"
                c.Name = 'Foo';
                assert(c.Name === 'Foo');
            ");
        }

        [Fact]
        public void ShouldUseExplicitIndexerPropertySetter()
        {
            var company = new Company("ACME");
            ((ICompany)company)["Foo"] = "Bar";
            _engine.SetValue("c", company);

            RunTest(@"
                c.Foo = 'Baz';
                assert(c.Foo === 'Baz');
            ");
        }


        [Fact]
        public void ShouldUseExplicitMethod()
        {
            _engine.SetValue("c", new Company("ACME"));

            RunTest(@"
                assert(0 === c.CompareTo(c));
            ");
        }

        [Fact]
        public void ShouldCallInstanceMethodWithParams()
        {
            _engine.SetValue("a", new A());

            RunTest(@"
                assert(a.Call13('1','2','3') === '1,2,3');
                assert(a.Call13('1') === '1');
                assert(a.Call13(1) === '1');
                assert(a.Call13() === '');

                assert(a.Call14('a','1','2','3') === 'a:1,2,3');
                assert(a.Call14('a','1') === 'a:1');
                assert(a.Call14('a') === 'a:');

                function call13wrapper(){ return a.Call13.apply(a, Array.prototype.slice.call(arguments)); }
                assert(call13wrapper('1','2','3') === '1,2,3');

                assert(a.Call13('1','2','3') === a.Call13(['1','2','3']));
            ");
        }

        [Fact]
        public void ShouldCallInstanceMethodWithJsValueParams()
        {
            _engine.SetValue("a", new A());

            RunTest(@"
                assert(a.Call16('1','2','3') === '1,2,3');
                assert(a.Call16('1') === '1');
                assert(a.Call16(1) === '1');
                assert(a.Call16() === '');
                assert(a.Call16('1','2','3') === a.Call16(['1','2','3']));
            ");
        }

        [Fact]
        public void NullValueAsArgumentShouldWork()
        {
            _engine.SetValue("a", new A());

            RunTest(@"
                var x = a.Call2(null);
                assert(x === null);
            ");
        }

        [Fact]
        public void ShouldSetPropertyToNull()
        {
            var p = new Person { Name = "Mickey" };
            _engine.SetValue("p", p);

            RunTest(@"
                assert(p.Name != null);
                p.Name = null;
                assert(p.Name == null);
            ");

            Assert.True(p.Name == null);
        }

        [Fact]
        public void ShouldCallMethodWithNull()
        {
            _engine.SetValue("a", new A());

            RunTest(@"
                a.Call15(null);
                var result = a.Call2(null);
                assert(result == null);
            ");
        }

        [Fact]
        public void ShouldReturnUndefinedProperty()
        {
            _engine.SetValue("uo", new { foo = "bar" });
<<<<<<< HEAD
            _engine.SetValue("ud", new Dictionary<string, object>() { { "foo", "bar" } });
            _engine.SetValue("ul", new List<string>() { "foo", "bar" });
=======
            _engine.SetValue("ud", new Dictionary<string, object> { {"foo", "bar"} });
            _engine.SetValue("ul", new List<string> { "foo", "bar" });
>>>>>>> c6881dc9

            RunTest(@"
                assert(!uo.undefinedProperty);
                assert(!ul[5]);
                assert(!ud.undefinedProperty);
            ");
        }

        [Fact]
        public void ShouldAutomaticallyConvertArraysToFindBestInteropResulution()
        {
            _engine.SetValue("a", new ArrayConverterTestClass());
            _engine.SetValue("item1", new ArrayConverterItem(1));
            _engine.SetValue("item2", new ArrayConverterItem(2));

            RunTest(@"
                assert(a.MethodAcceptsArrayOfInt([false, '1', 2]) === a.MethodAcceptsArrayOfInt([0, 1, 2]));
                assert(a.MethodAcceptsArrayOfStrings(['1', 2]) === a.MethodAcceptsArrayOfStrings([1, 2]));
                assert(a.MethodAcceptsArrayOfBool(['1', 0]) === a.MethodAcceptsArrayOfBool([true, false]));

                assert(a.MethodAcceptsArrayOfStrings([item1, item2]) === a.MethodAcceptsArrayOfStrings(['1', '2']));
                assert(a.MethodAcceptsArrayOfInt([item1, item2]) === a.MethodAcceptsArrayOfInt([1, 2]));
            ");
        }

        [Fact]
        public void ShouldImportNamespaceNestedType()
        {
            RunTest(@"
                var shapes = importNamespace('Shapes.Circle');
                var kinds = shapes.Kind;
                assert(kinds.Unit === 0);
                assert(kinds.Ellipse === 1);
                assert(kinds.Round === 5);
            ");
        }

        [Fact]
        public void ShouldImportNamespaceNestedNestedType()
        {
            RunTest(@"
                var meta = importNamespace('Shapes.Circle.Meta');
                var usages = meta.Usage;
                assert(usages.Public === 0);
                assert(usages.Private === 1);
                assert(usages.Internal === 11);
            ");
        }

        [Fact]
        public void ShouldGetNestedNestedProp()
        {
            RunTest(@"
                var meta = importNamespace('Shapes.Circle');
                var m = new meta.Meta();
                assert(m.Description === 'descp');
            ");
        }

        [Fact]
        public void ShouldSetNestedNestedProp()
        {
            RunTest(@"
                var meta = importNamespace('Shapes.Circle');
                var m = new meta.Meta();
                m.Description = 'hello';
                assert(m.Description === 'hello');
            ");
        }

        [Fact]
        public void CanGetStaticNestedField()
        {
            RunTest(@"
                var domain = importNamespace('Jint.Tests.Runtime.Domain.Nested');
                var statics = domain.ClassWithStaticFields;
                assert(statics.Get == 'Get');
            ");
        }

        [Fact]
        public void CanSetStaticNestedField()
        {
            RunTest(@"
                var domain = importNamespace('Jint.Tests.Runtime.Domain.Nested');
                var statics = domain.ClassWithStaticFields;
                statics.Set = 'hello';
                assert(statics.Set == 'hello');
            ");

            Assert.Equal(Nested.ClassWithStaticFields.Set, "hello");
        }

        [Fact]
        public void CanGetStaticNestedAccessor()
        {
            RunTest(@"
                var domain = importNamespace('Jint.Tests.Runtime.Domain.Nested');
                var statics = domain.ClassWithStaticFields;
                assert(statics.Getter == 'Getter');
            ");
        }

        [Fact]
        public void CanSetStaticNestedAccessor()
        {
            RunTest(@"
                var domain = importNamespace('Jint.Tests.Runtime.Domain.Nested');
                var statics = domain.ClassWithStaticFields;
                statics.Setter = 'hello';
                assert(statics.Setter == 'hello');
            ");

            Assert.Equal(Nested.ClassWithStaticFields.Setter, "hello");
        }

        [Fact]
        public void CantSetStaticNestedReadonly()
        {
            RunTest(@"
                var domain = importNamespace('Jint.Tests.Runtime.Domain.Nested');
                var statics = domain.ClassWithStaticFields;
                statics.Readonly = 'hello';
                assert(statics.Readonly == 'Readonly');
            ");

            Assert.Equal(Nested.ClassWithStaticFields.Readonly, "Readonly");
        }

        [Fact]
        public void ShouldExecuteFunctionWithValueTypeParameterCorrectly()
        {
            _engine.SetValue("a", new A());
            // Func<int, int>
            RunTest(@"
                assert(a.Call17(function(value){ return value; }) === 17);
            ");
        }

        [Fact]
        public void ShouldExecuteActionWithValueTypeParameterCorrectly()
        {
            _engine.SetValue("a", new A());
            // Action<int>
            RunTest(@"
                a.Call18(function(value){ assert(value === 18); });
            ");
        }

        [Fact]
        public void ShouldConvertToJsValue()
        {
            RunTest(@"
                var now = System.DateTime.Now;
                assert(new String(now) == now.toString());

                var zero = System.Int32.MaxValue;
                assert(new String(zero) == zero.toString());
            ");
        }

        [Fact]
        public void ShouldNotCatchClrExceptions()
        {
            var engine = new Engine()
                .SetValue("throwMyException", new Action(() => { throw new NotSupportedException(); }))
                .SetValue("Thrower", typeof(Thrower))
                .Execute(@"
                    function throwException1(){
                        try {
                            throwMyException();
                            return;
                        }
                        catch(e) {
                            return;
                        }
                    }

                    function throwException2(){
                        try {
                            new Thrower().ThrowNotSupportedException();
                            return;
                        }
                        catch(e) {
                            return;
                        }
                    }
                ");

            Assert.ThrowsAny<NotSupportedException>(() => engine.Invoke("throwException1"));
            Assert.ThrowsAny<NotSupportedException>(() => engine.Invoke("throwException2"));
        }

        [Fact]
        public void ShouldCatchAllClrExceptions()
        {
            string exceptionMessage = "myExceptionMessage";

            var engine = new Engine(o => o.CatchClrExceptions())
                .SetValue("throwMyException", new Action(() => { throw new Exception(exceptionMessage); }))
                .SetValue("Thrower", typeof(Thrower))
                .Execute(@"
                    function throwException1(){
                        try {
                            throwMyException();
                            return '';
                        }
                        catch(e) {
                            return e.message;
                        }
                    }

                    function throwException2(){
                        try {
                            new Thrower().ThrowExceptionWithMessage('myExceptionMessage');
                            return;
                        }
                        catch(e) {
                            return e.message;
                        }
                    }
                ");

            Assert.Equal(engine.Invoke("throwException1").AsString(), exceptionMessage);
            Assert.Equal(engine.Invoke("throwException2").AsString(), exceptionMessage);
        }

        [Fact]
        public void ShouldCatchSomeExceptions()
        {
            string exceptionMessage = "myExceptionMessage";

            var engine = new Engine(o => o.CatchClrExceptions(e => e is NotSupportedException))
                .SetValue("throwMyException1", new Action(() => { throw new NotSupportedException(exceptionMessage); }))
                .SetValue("throwMyException2", new Action(() => { throw new ArgumentNullException(); }))
                .SetValue("Thrower", typeof(Thrower))
                .Execute(@"
                    function throwException1(){
                        try {
                            throwMyException1();
                            return '';
                        }
                        catch(e) {
                            return e.message;
                        }
                    }

                    function throwException2(){
                        try {
                            throwMyException2();
                            return '';
                        }
                        catch(e) {
                            return e.message;
                        }
                    }

                    function throwException3(){
                        try {
                            new Thrower().ThrowNotSupportedExceptionWithMessage('myExceptionMessage');
                            return '';
                        }
                        catch(e) {
                            return e.message;
                        }
                    }

                    function throwException4(){
                        try {
                            new Thrower().ThrowArgumentNullException();
                            return '';
                        }
                        catch(e) {
                            return e.message;
                        }
                    }
                ");

            Assert.Equal(engine.Invoke("throwException1").AsString(), exceptionMessage);
            Assert.Throws<ArgumentNullException>(() => engine.Invoke("throwException2"));
            Assert.Equal(engine.Invoke("throwException3").AsString(), exceptionMessage);
            Assert.Throws<ArgumentNullException>(() => engine.Invoke("throwException4"));
        }

        [Fact]
        public void Recursive()
        {
            var engine = new Engine();

            engine.Global.Put("printer",
                  Native.JsValue.FromObject(engine, NodePrinter.Instance), true);

            engine.Execute("var p = { parent: null, child: null };");
            engine.Execute("var c = { parent: p, child: null };");
            engine.Execute("p.child = c;");
            engine.Execute("printer.print(p);");
        }

        public class NodePrinter
        {

            public static NodePrinter Instance = new NodePrinter();

            public void Print(Native.JsValue node)
            {
                var a = node.AsObject();
                var b = node.AsObject();
                System.Diagnostics.Debug.WriteLine($"{a},{b}");
            }

        }
    }
}
<|MERGE_RESOLUTION|>--- conflicted
+++ resolved
@@ -1,1657 +1,1653 @@
-﻿using System;
-using System.Collections.Generic;
-using System.Reflection;
-using Jint.Native;
-using Jint.Native.Array;
-using Jint.Native.Object;
-using Jint.Tests.Runtime.Converters;
-using Jint.Tests.Runtime.Domain;
-using Shapes;
-using Xunit;
-
-namespace Jint.Tests.Runtime
-{
-    public class InteropTests : IDisposable
-    {
-        private readonly Engine _engine;
-
-        public InteropTests()
-        {
-            _engine = new Engine(cfg => cfg.AllowClr(
-                typeof(Shape).GetTypeInfo().Assembly,
-                typeof(Console).GetTypeInfo().Assembly,
-                typeof(System.IO.File).GetTypeInfo().Assembly))
-                .SetValue("log", new Action<object>(Console.WriteLine))
-                .SetValue("assert", new Action<bool>(Assert.True))
-                .SetValue("equal", new Action<object, object>(Assert.Equal))
-                ;
-        }
-
-        void IDisposable.Dispose()
-        {
-        }
-
-        private void RunTest(string source)
-        {
-            _engine.Execute(source);
-        }
-
-        [Fact]
-        public void PrimitiveTypesCanBeSet()
-        {
-            _engine.SetValue("x", 10);
-            _engine.SetValue("y", true);
-            _engine.SetValue("z", "foo");
-
-            RunTest(@"
-                assert(x === 10);
-                assert(y === true);
-                assert(z === 'foo');
-            ");
-        }
-
-        [Fact]
-        public void DelegatesCanBeSet()
-        {
-            _engine.SetValue("square", new Func<double, double>(x => x * x));
-
-            RunTest(@"
-                assert(square(10) === 100);
-            ");
-        }
-
-        [Fact]
-        public void DelegateWithNullableParameterCanBePassedANull()
-        {
-            _engine.SetValue("isnull", new Func<double?, bool>(x => x == null));
-
-            RunTest(@"
-                assert(isnull(null) === true);
-            ");
-        }
-
-        [Fact]
-        public void DelegateWithObjectParameterCanBePassedANull()
-        {
-            _engine.SetValue("isnull", new Func<object, bool>(x => x == null));
-
-            RunTest(@"
-                assert(isnull(null) === true);
-            ");
-        }
-
-        [Fact]
-        public void DelegateWithNullableParameterCanBePassedAnUndefined()
-        {
-            _engine.SetValue("isnull", new Func<double?, bool>(x => x == null));
-
-            RunTest(@"
-                assert(isnull(undefined) === true);
-            ");
-        }
-
-        [Fact]
-        public void DelegateWithObjectParameterCanBePassedAnUndefined()
-        {
-            _engine.SetValue("isnull", new Func<object, bool>(x => x == null));
-
-            RunTest(@"
-                assert(isnull(undefined) === true);
-            ");
-        }
-
-        [Fact]
-        public void DelegateWithNullableParameterCanBeExcluded()
-        {
-            _engine.SetValue("isnull", new Func<double?, bool>(x => x == null));
-
-            RunTest(@"
-                assert(isnull() === true);
-            ");
-        }
-
-        [Fact]
-        public void DelegateWithObjectParameterCanBeExcluded()
-        {
-            _engine.SetValue("isnull", new Func<object, bool>(x => x == null));
-
-            RunTest(@"
-                assert(isnull() === true);
-            ");
-        }
-
-        [Fact]
-        public void ExtraParametersAreIgnored()
-        {
-            _engine.SetValue("passNumber", new Func<int, int>(x => x));
-
-            RunTest(@"
-                assert(passNumber(123,'test',{},[],null) === 123);
-            ");
-        }
-
-        private delegate string callParams(params object[] values);
-        private delegate string callArgumentAndParams(string firstParam, params object[] values);
-
-        [Fact]
-        public void DelegatesWithParamsParameterCanBeInvoked()
-        {
-            var a = new A();
-            _engine.SetValue("callParams", new callParams(a.Call13));
-            _engine.SetValue("callArgumentAndParams", new callArgumentAndParams(a.Call14));
-
-            RunTest(@"
-                assert(callParams('1','2','3') === '1,2,3');
-                assert(callParams('1') === '1');
-                assert(callParams() === '');
-
-                assert(callArgumentAndParams('a','1','2','3') === 'a:1,2,3');
-                assert(callArgumentAndParams('a','1') === 'a:1');
-                assert(callArgumentAndParams('a') === 'a:');
-                assert(callArgumentAndParams() === ':');
-            ");
-        }
-
-        [Fact]
-        public void CanGetObjectProperties()
-        {
-            var p = new Person
-            {
-                Name = "Mickey Mouse"
-            };
-
-            _engine.SetValue("p", p);
-
-            RunTest(@"
-                assert(p.Name === 'Mickey Mouse');
-            ");
-        }
-
-        [Fact]
-        public void CanInvokeObjectMethods()
-        {
-            var p = new Person
-            {
-                Name = "Mickey Mouse"
-            };
-
-            _engine.SetValue("p", p);
-
-            RunTest(@"
-                assert(p.ToString() === 'Mickey Mouse');
-            ");
-        }
-
-        [Fact]
-        public void CanInvokeObjectMethodsWithPascalCase()
-        {
-            var p = new Person
-            {
-                Name = "Mickey Mouse"
-            };
-
-            _engine.SetValue("p", p);
-
-            RunTest(@"
-                assert(p.toString() === 'Mickey Mouse');
-            ");
-        }
-
-        [Fact]
-        public void CanSetObjectProperties()
-        {
-            var p = new Person
-            {
-                Name = "Mickey Mouse"
-            };
-
-            _engine.SetValue("p", p);
-
-            RunTest(@"
-                p.Name = 'Donald Duck';
-                assert(p.Name === 'Donald Duck');
-            ");
-
-            Assert.Equal("Donald Duck", p.Name);
-        }
-
-        [Fact]
-        public void CanGetIndexUsingStringKey()
-        {
-            var dictionary = new Dictionary<string, Person>();
-            dictionary.Add("person1", new Person { Name = "Mickey Mouse" });
-            dictionary.Add("person2", new Person { Name = "Goofy" });
-
-            _engine.SetValue("dictionary", dictionary);
-
-            RunTest(@"
-                assert(dictionary['person1'].Name === 'Mickey Mouse');
-                assert(dictionary['person2'].Name === 'Goofy');
-            ");
-        }
-
-        [Fact]
-        public void CanSetIndexUsingStringKey()
-        {
-            var dictionary = new Dictionary<string, Person>();
-            dictionary.Add("person1", new Person { Name = "Mickey Mouse" });
-            dictionary.Add("person2", new Person { Name = "Goofy" });
-
-            _engine.SetValue("dictionary", dictionary);
-
-            RunTest(@"
-                dictionary['person2'].Name = 'Donald Duck';
-                assert(dictionary['person2'].Name === 'Donald Duck');
-            ");
-
-            Assert.Equal("Donald Duck", dictionary["person2"].Name);
-        }
-
-        [Fact]
-        public void CanGetIndexUsingIntegerKey()
-        {
-            var dictionary = new Dictionary<int, string>();
-            dictionary.Add(1, "Mickey Mouse");
-            dictionary.Add(2, "Goofy");
-
-            _engine.SetValue("dictionary", dictionary);
-
-            RunTest(@"
-                assert(dictionary[1] === 'Mickey Mouse');
-                assert(dictionary[2] === 'Goofy');
-            ");
-        }
-
-        [Fact]
-        public void CanSetIndexUsingIntegerKey()
-        {
-            var dictionary = new Dictionary<int, string>();
-            dictionary.Add(1, "Mickey Mouse");
-            dictionary.Add(2, "Goofy");
-
-            _engine.SetValue("dictionary", dictionary);
-
-            RunTest(@"
-                dictionary[2] = 'Donald Duck';
-                assert(dictionary[2] === 'Donald Duck');
-            ");
-
-            Assert.Equal("Mickey Mouse", dictionary[1]);
-            Assert.Equal("Donald Duck", dictionary[2]);
-        }
-
-        private class DoubleIndexedClass
-        {
-            public int this[int index]
-            {
-                get { return index; }
-            }
-
-            public string this[string index]
-            {
-                get { return index; }
-            }
-        }
-
-        [Fact]
-        public void CanGetIndexUsingBothIntAndStringIndex()
-        {
-            var dictionary = new DoubleIndexedClass();
-
-            _engine.SetValue("dictionary", dictionary);
-
-            RunTest(@"
-                assert(dictionary[1] === 1);
-                assert(dictionary['test'] === 'test');
-            ");
-        }
-
-        [Fact]
-        public void CanUseGenericMethods()
-        {
-            var dictionary = new Dictionary<int, string>();
-            dictionary.Add(1, "Mickey Mouse");
-
-
-            _engine.SetValue("dictionary", dictionary);
-
-            RunTest(@"
-                dictionary.Add(2, 'Goofy');
-                assert(dictionary[2] === 'Goofy');
-            ");
-
-            Assert.Equal("Mickey Mouse", dictionary[1]);
-            Assert.Equal("Goofy", dictionary[2]);
-        }
-
-        [Fact]
-        public void CanUseMultiGenericTypes()
-        {
-
-            RunTest(@"
-                var type = System.Collections.Generic.Dictionary(System.Int32, System.String);
-                var dictionary = new type();
-                dictionary.Add(1, 'Mickey Mouse');
-                dictionary.Add(2, 'Goofy');
-                assert(dictionary[2] === 'Goofy');
-            ");
-        }
-
-        [Fact]
-        public void CanUseIndexOnCollection()
-        {
-            var collection = new System.Collections.ObjectModel.Collection<string>();
-            collection.Add("Mickey Mouse");
-            collection.Add("Goofy");
-
-            _engine.SetValue("dictionary", collection);
-
-            RunTest(@"
-                dictionary[1] = 'Donald Duck';
-                assert(dictionary[1] === 'Donald Duck');
-            ");
-
-            Assert.Equal("Mickey Mouse", collection[0]);
-            Assert.Equal("Donald Duck", collection[1]);
-        }
-
-        [Fact]
-        public void CanUseIndexOnList()
-        {
-            var list = new List<object>(2);
-            list.Add("Mickey Mouse");
-            list.Add("Goofy");
-
-            _engine.SetValue("list", list);
-
-            RunTest(@"
-                list[1] = 'Donald Duck';
-                assert(list[1] === 'Donald Duck');
-            ");
-
-            Assert.Equal("Mickey Mouse", list[0]);
-            Assert.Equal("Donald Duck", list[1]);
-        }
-
-        [Fact]
-        public void CanAccessAnonymousObject()
-        {
-            var p = new
-            {
-                Name = "Mickey Mouse",
-            };
-
-            _engine.SetValue("p", p);
-
-            RunTest(@"
-                assert(p.Name === 'Mickey Mouse');
-            ");
-        }
-
-        [Fact]
-        public void CanAccessAnonymousObjectProperties()
-        {
-            var p = new
-            {
-                Address = new
-                {
-                    City = "Mouseton"
-                }
-            };
-
-            _engine.SetValue("p", p);
-
-            RunTest(@"
-                assert(p.Address.City === 'Mouseton');
-            ");
-        }
-
-        [Fact]
-        public void PocosCanReturnJsValueDirectly()
-        {
-            var o = new
-            {
-                x = new JsNumber(1),
-                y = new JsString("string"),
-            };
-
-            _engine.SetValue("o", o);
-
-            RunTest(@"
-                assert(o.x === 1);
-                assert(o.y === 'string');
-            ");
-        }
-
-        [Fact]
-        public void PocosCanReturnObjectInstanceDirectly()
-        {
-            var x = new ObjectInstance(_engine) { Extensible = true };
-            x.Put("foo", new JsString("bar"), false);
-
-            var o = new
-            {
-                x
-            };
-
-            _engine.SetValue("o", o);
-
-            RunTest(@"
-                assert(o.x.foo === 'bar');
-            ");
-        }
-
-        [Fact]
-        public void DateTimeIsConvertedToDate()
-        {
-            var o = new
-            {
-                z = new DateTime(1970, 1, 1, 0, 0, 0, DateTimeKind.Utc)
-            };
-
-            _engine.SetValue("o", o);
-
-            RunTest(@"
-                assert(o.z.valueOf() === 0);
-            ");
-        }
-
-        [Fact]
-        public void DateTimeOffsetIsConvertedToDate()
-        {
-            var o = new
-            {
-                z = new DateTimeOffset(1970, 1, 1, 0, 0, 0, new TimeSpan())
-            };
-
-            _engine.SetValue("o", o);
-
-            RunTest(@"
-                assert(o.z.valueOf() === 0);
-            ");
-        }
-
-        [Fact]
-        public void EcmaValuesAreAutomaticallyConvertedWhenSetInPoco()
-        {
-            var p = new Person
-            {
-                Name = "foo",
-            };
-
-            _engine.SetValue("p", p);
-
-            RunTest(@"
-                assert(p.Name === 'foo');
-                assert(p.Age === 0);
-                p.Name = 'bar';
-                p.Age = 10;
-            ");
-
-            Assert.Equal("bar", p.Name);
-            Assert.Equal(10, p.Age);
-        }
-
-        [Fact]
-        public void EcmaValuesAreAutomaticallyConvertedToBestMatchWhenSetInPoco()
-        {
-            var p = new Person
-            {
-                Name = "foo",
-            };
-
-            _engine.SetValue("p", p);
-
-            RunTest(@"
-                p.Name = 10;
-                p.Age = '20';
-            ");
-
-            Assert.Equal("10", p.Name);
-            Assert.Equal(20, p.Age);
-        }
-
-        [Fact]
-        public void ShouldCallInstanceMethodWithoutArgument()
-        {
-            _engine.SetValue("a", new A());
-
-            RunTest(@"
-                assert(a.Call1() === 0);
-            ");
-        }
-
-        [Fact]
-        public void ShouldCallInstanceMethodOverloadArgument()
-        {
-            _engine.SetValue("a", new A());
-
-            RunTest(@"
-                assert(a.Call1(1) === 1);
-            ");
-        }
-
-        [Fact]
-        public void ShouldCallInstanceMethodWithString()
-        {
-            var p = new Person();
-            _engine.SetValue("a", new A());
-            _engine.SetValue("p", p);
-
-            RunTest(@"
-                p.Name = a.Call2('foo');
-                assert(p.Name === 'foo');
-            ");
-
-            Assert.Equal("foo", p.Name);
-        }
-
-        [Fact]
-        public void CanUseTrim()
-        {
-            var p = new Person { Name = "Mickey Mouse " };
-            _engine.SetValue("p", p);
-
-            RunTest(@"
-                assert(p.Name === 'Mickey Mouse ');
-                p.Name = p.Name.trim();
-                assert(p.Name === 'Mickey Mouse');
-            ");
-
-            Assert.Equal("Mickey Mouse", p.Name);
-        }
-
-        [Fact]
-        public void CanUseMathFloor()
-        {
-            var p = new Person();
-            _engine.SetValue("p", p);
-
-            RunTest(@"
-                p.Age = Math.floor(1.6);p
-                assert(p.Age === 1);
-            ");
-
-            Assert.Equal(1, p.Age);
-        }
-
-        [Fact]
-        public void CanUseDelegateAsFunction()
-        {
-            var even = new Func<int, bool>(x => x % 2 == 0);
-            _engine.SetValue("even", even);
-
-            RunTest(@"
-                assert(even(2) === true);
-            ");
-        }
-
-        private class TestClass
-        {
-            public int? NullableInt { get; set; }
-            public DateTime? NullableDate { get; set; }
-            public bool? NullableBool { get; set; }
-        }
-
-        [Fact]
-        public void CanSetNullablePropertiesOnPocos()
-        {
-            var instance = new TestClass();
-            _engine.SetValue("instance", instance);
-
-            RunTest(@"
-                instance.NullableInt = 2;
-                instance.NullableDate = new Date();
-                instance.NullableBool = true;
-
-                assert(instance.NullableInt===2);
-                assert(instance.NullableDate!=null);
-                assert(instance.NullableBool===true);
-            ");
-        }
-
-        [Fact]
-        public void ShouldConvertArrayToArrayInstance()
-        {
-            var result = _engine
-                .SetValue("values", new[] { 1, 2, 3, 4, 5, 6 })
-                .Execute("values.filter(function(x){ return x % 2 == 0; })");
-
-            var parts = result.GetCompletionValue().ToObject();
-
-            Assert.True(parts.GetType().IsArray);
-            Assert.Equal(3, ((object[])parts).Length);
-            Assert.Equal(2d, ((object[])parts)[0]);
-            Assert.Equal(4d, ((object[])parts)[1]);
-            Assert.Equal(6d, ((object[])parts)[2]);
-        }
-
-        [Fact]
-        public void ShouldConvertListsToArrayInstance()
-        {
-            var result = _engine
-                .SetValue("values", new List<object> { 1, 2, 3, 4, 5, 6 })
-                .Execute("new Array(values).filter(function(x){ return x % 2 == 0; })");
-
-            var parts = result.GetCompletionValue().ToObject();
-
-            Assert.True(parts.GetType().IsArray);
-            Assert.Equal(3, ((object[])parts).Length);
-            Assert.Equal(2d, ((object[])parts)[0]);
-            Assert.Equal(4d, ((object[])parts)[1]);
-            Assert.Equal(6d, ((object[])parts)[2]);
-        }
-
-        [Fact]
-        public void ShouldConvertArrayInstanceToArray()
-        {
-            var result = _engine.Execute("'foo@bar.com'.split('@');");
-            var parts = result.GetCompletionValue().ToObject();
-
-            Assert.True(parts.GetType().IsArray);
-            Assert.Equal(2, ((object[])parts).Length);
-            Assert.Equal("foo", ((object[])parts)[0]);
-            Assert.Equal("bar.com", ((object[])parts)[1]);
-        }
-
-        [Fact]
-        public void ShouldLoopWithNativeEnumerator()
-        {
-            JsValue adder(JsValue argValue)
-            {
-                ArrayInstance args = argValue.AsArray();
-                double sum = 0;
-                foreach (var item in args)
-                {
-                    if (item.IsNumber())
-                    {
-                        sum += item.AsNumber();
-                    }
-                }
-                return sum;
-            }
-            var result = _engine.SetValue("getSum", new Func<JsValue, JsValue>(adder))
-                .Execute("getSum([1,2,3]);");
-
-            Assert.True(result.GetCompletionValue() == 6);
-        }
-
-        [Fact]
-        public void ShouldConvertBooleanInstanceToBool()
-        {
-            var result = _engine.Execute("new Boolean(true)");
-            var value = result.GetCompletionValue().ToObject();
-
-            Assert.Equal(typeof(bool), value.GetType());
-            Assert.Equal(true, value);
-        }
-
-        [Fact]
-        public void ShouldConvertDateInstanceToDateTime()
-        {
-            var result = _engine.Execute("new Date(0)");
-            var value = result.GetCompletionValue().ToObject();
-
-            Assert.Equal(typeof(DateTime), value.GetType());
-            Assert.Equal(new DateTime(1970, 1, 1, 0, 0, 0, DateTimeKind.Utc), value);
-        }
-
-        [Fact]
-        public void ShouldConvertNumberInstanceToDouble()
-        {
-            var result = _engine.Execute("new Number(10)");
-            var value = result.GetCompletionValue().ToObject();
-
-            Assert.Equal(typeof(double), value.GetType());
-            Assert.Equal(10d, value);
-        }
-
-        [Fact]
-        public void ShouldConvertStringInstanceToString()
-        {
-            var result = _engine.Execute("new String('foo')");
-            var value = result.GetCompletionValue().ToObject();
-
-            Assert.Equal(typeof(string), value.GetType());
-            Assert.Equal("foo", value);
-        }
-
-        [Fact]
-        public void ShouldConvertObjectInstanceToExpando()
-        {
-            _engine.Execute("var o = {a: 1, b: 'foo'}");
-            var result = _engine.GetValue("o");
-
-            dynamic value = result.ToObject();
-
-            Assert.Equal(1, value.a);
-            Assert.Equal("foo", value.b);
-
-            var dic = (IDictionary<string, object>)result.ToObject();
-
-            Assert.Equal(1d, dic["a"]);
-            Assert.Equal("foo", dic["b"]);
-
-        }
-
-        [Fact]
-        public void ShouldNotTryToConvertCompatibleTypes()
-        {
-            _engine.SetValue("a", new A());
-
-            RunTest(@"
-                assert(a.Call3('foo') === 'foo');
-                assert(a.Call3(1) === '1');
-            ");
-        }
-
-        [Fact]
-        public void ShouldNotTryToConvertDerivedTypes()
-        {
-            _engine.SetValue("a", new A());
-            _engine.SetValue("p", new Person { Name = "Mickey" });
-
-            RunTest(@"
-                assert(a.Call4(p) === 'Mickey');
-            ");
-        }
-
-        [Fact]
-        public void ShouldExecuteFunctionCallBackAsDelegate()
-        {
-            _engine.SetValue("a", new A());
-
-            RunTest(@"
-                assert(a.Call5(function(a,b){ return a+b }) === '1foo');
-            ");
-        }
-
-        [Fact]
-        public void ShouldExecuteFunctionCallBackAsFuncAndThisCanBeAssigned()
-        {
-            _engine.SetValue("a", new A());
-
-            RunTest(@"
-                assert(a.Call6(function(a,b){ return this+a+b }) === 'bar1foo');
-            ");
-        }
-
-        [Fact]
-        public void ShouldExecuteFunctionCallBackAsPredicate()
-        {
-            _engine.SetValue("a", new A());
-
-            // Func<>
-            RunTest(@"
-                assert(a.Call8(function(){ return 'foo'; }) === 'foo');
-            ");
-        }
-
-        [Fact]
-        public void ShouldExecuteFunctionWithParameterCallBackAsPredicate()
-        {
-            _engine.SetValue("a", new A());
-
-            // Func<,>
-            RunTest(@"
-                assert(a.Call7('foo', function(a){ return a === 'foo'; }) === true);
-            ");
-        }
-
-        [Fact]
-        public void ShouldExecuteActionCallBackAsPredicate()
-        {
-            _engine.SetValue("a", new A());
-
-            // Action
-            RunTest(@"
-                var value;
-                a.Call9(function(){ value = 'foo'; });
-                assert(value === 'foo');
-            ");
-        }
-
-        [Fact]
-        public void ShouldExecuteActionWithParameterCallBackAsPredicate()
-        {
-            _engine.SetValue("a", new A());
-
-            // Action<>
-            RunTest(@"
-                var value;
-                a.Call10('foo', function(b){ value = b; });
-                assert(value === 'foo');
-            ");
-        }
-
-        [Fact]
-        public void ShouldExecuteActionWithMultipleParametersCallBackAsPredicate()
-        {
-            _engine.SetValue("a", new A());
-
-            // Action<,>
-            RunTest(@"
-                var value;
-                a.Call11('foo', 'bar', function(a,b){ value = a + b; });
-                assert(value === 'foobar');
-            ");
-        }
-
-        [Fact]
-        public void ShouldExecuteFunc()
-        {
-            _engine.SetValue("a", new A());
-
-            // Func<int, int>
-            RunTest(@"
-                var result = a.Call12(42, function(a){ return a + a; });
-                assert(result === 84);
-            ");
-        }
-
-        [Fact]
-        public void ShouldExecuteActionCallbackOnEventChanged()
-        {
-            var collection = new System.Collections.ObjectModel.ObservableCollection<string>();
-            Assert.True(collection.Count == 0);
-
-            _engine.SetValue("collection", collection);
-
-            RunTest(@"
-                var eventAction;
-                collection.add_CollectionChanged(function(sender, eventArgs) { eventAction = eventArgs.Action; } );
-                collection.Add('test');
-            ");
-
-            var eventAction = _engine.GetValue("eventAction").AsNumber();
-            Assert.True(eventAction == 0);
-            Assert.True(collection.Count == 1);
-        }
-
-        [Fact]
-        public void ShouldUseSystemIO()
-        {
-            RunTest(@"
-                var filename = System.IO.Path.GetTempFileName();
-                var sw = System.IO.File.CreateText(filename);
-                sw.Write('Hello World');
-                sw.Dispose();
-
-                var content = System.IO.File.ReadAllText(filename);
-                System.Console.WriteLine(content);
-
-                assert(content === 'Hello World');
-            ");
-        }
-
-        [Fact]
-        public void ShouldBeInstanceOfTypeReferenceType()
-        {
-            _engine.SetValue("A", typeof(A));
-            RunTest(@"
-                var a = new A();
-                assert(a instanceof A);
-            ");
-        }
-
-        [Fact]
-        public void ShouldImportNamespace()
-        {
-            RunTest(@"
-                var Shapes = importNamespace('Shapes');
-                var circle = new Shapes.Circle();
-                assert(circle.Radius === 0);
-                assert(circle.Perimeter() === 0);
-            ");
-        }
-
-        [Fact]
-        public void ShouldConstructReferenceTypeWithParameters()
-        {
-            RunTest(@"
-                var Shapes = importNamespace('Shapes');
-                var circle = new Shapes.Circle(1);
-                assert(circle.Radius === 1);
-                assert(circle.Perimeter() === Math.PI);
-            ");
-        }
-
-        [Fact]
-        public void ShouldConstructValueTypeWithoutParameters()
-        {
-            RunTest(@"
-                var guid = new System.Guid();
-                assert('00000000-0000-0000-0000-000000000000' === guid.ToString());
-            ");
-        }
-
-        [Fact]
-        public void ShouldInvokeAFunctionByName()
-        {
-            RunTest(@"
-                function add(x, y) { return x + y; }
-            ");
-
-            Assert.Equal(3, _engine.Invoke("add", 1, 2));
-        }
-
-        [Fact]
-        public void ShouldNotInvokeNonFunctionValue()
-        {
-            RunTest(@"
-                var x= 10;
-            ");
-
-            Assert.Throws<ArgumentException>(() => _engine.Invoke("x", 1, 2));
-        }
-
-        [Fact]
-        public void CanGetField()
-        {
-            var o = new ClassWithField
-            {
-                Field = "Mickey Mouse"
-            };
-
-            _engine.SetValue("o", o);
-
-            RunTest(@"
-                assert(o.Field === 'Mickey Mouse');
-            ");
-        }
-
-        [Fact]
-        public void CanSetField()
-        {
-            var o = new ClassWithField();
-
-            _engine.SetValue("o", o);
-
-            RunTest(@"
-                o.Field = 'Mickey Mouse';
-                assert(o.Field === 'Mickey Mouse');
-            ");
-
-            Assert.Equal("Mickey Mouse", o.Field);
-        }
-
-        [Fact]
-        public void CanGetStaticField()
-        {
-            RunTest(@"
-                var domain = importNamespace('Jint.Tests.Runtime.Domain');
-                var statics = domain.ClassWithStaticFields;
-                assert(statics.Get == 'Get');
-            ");
-        }
-
-        [Fact]
-        public void CanSetStaticField()
-        {
-            RunTest(@"
-                var domain = importNamespace('Jint.Tests.Runtime.Domain');
-                var statics = domain.ClassWithStaticFields;
-                statics.Set = 'hello';
-                assert(statics.Set == 'hello');
-            ");
-
-            Assert.Equal(ClassWithStaticFields.Set, "hello");
-        }
-
-        [Fact]
-        public void CanGetStaticAccessor()
-        {
-            RunTest(@"
-                var domain = importNamespace('Jint.Tests.Runtime.Domain');
-                var statics = domain.ClassWithStaticFields;
-                assert(statics.Getter == 'Getter');
-            ");
-        }
-
-        [Fact]
-        public void CanSetStaticAccessor()
-        {
-            RunTest(@"
-                var domain = importNamespace('Jint.Tests.Runtime.Domain');
-                var statics = domain.ClassWithStaticFields;
-                statics.Setter = 'hello';
-                assert(statics.Setter == 'hello');
-            ");
-
-            Assert.Equal(ClassWithStaticFields.Setter, "hello");
-        }
-
-        [Fact]
-        public void CantSetStaticReadonly()
-        {
-            RunTest(@"
-                var domain = importNamespace('Jint.Tests.Runtime.Domain');
-                var statics = domain.ClassWithStaticFields;
-                statics.Readonly = 'hello';
-                assert(statics.Readonly == 'Readonly');
-            ");
-
-            Assert.Equal(ClassWithStaticFields.Readonly, "Readonly");
-        }
-
-        [Fact]
-        public void CanSetCustomConverters()
-        {
-
-            var engine1 = new Engine();
-            engine1.SetValue("p", new { Test = true });
-            engine1.Execute("var result = p.Test;");
-            Assert.True((bool)engine1.GetValue("result").ToObject());
-
-            var engine2 = new Engine(o => o.AddObjectConverter(new NegateBoolConverter()));
-            engine2.SetValue("p", new { Test = true });
-            engine2.Execute("var result = p.Test;");
-            Assert.False((bool)engine2.GetValue("result").ToObject());
-
-        }
-
-        [Fact]
-        public void CanConvertEnumsToString()
-        {
-            var engine1 = new Engine(o => o.AddObjectConverter(new EnumsToStringConverter()))
-                .SetValue("assert", new Action<bool>(Assert.True));
-            engine1.SetValue("p", new { Comparison = StringComparison.CurrentCulture });
-            engine1.Execute("assert(p.Comparison === 'CurrentCulture');");
-            engine1.Execute("var result = p.Comparison;");
-            Assert.Equal("CurrentCulture", (string)engine1.GetValue("result").ToObject());
-        }
-
-        [Fact]
-        public void CanUserIncrementOperator()
-        {
-            var p = new Person
-            {
-                Age = 1,
-            };
-
-            _engine.SetValue("p", p);
-
-            RunTest(@"
-                assert(++p.Age === 2);
-            ");
-
-            Assert.Equal(2, p.Age);
-        }
-
-        [Fact]
-        public void CanOverwriteValues()
-        {
-            _engine.SetValue("x", 3);
-            _engine.SetValue("x", 4);
-
-            RunTest(@"
-                assert(x === 4);
-            ");
-        }
-
-        [Fact]
-        public void ShouldCreateGenericType()
-        {
-            RunTest(@"
-                var ListOfString = System.Collections.Generic.List(System.String);
-                var list = new ListOfString();
-                list.Add('foo');
-                list.Add(1);
-                assert(2 === list.Count);
-            ");
-        }
-
-        [Fact]
-        public void EnumComparesByName()
-        {
-            var o = new
-            {
-                r = Colors.Red,
-                b = Colors.Blue,
-                g = Colors.Green,
-                b2 = Colors.Red
-            };
-
-            _engine.SetValue("o", o);
-            _engine.SetValue("assertFalse", new Action<bool>(Assert.False));
-
-            RunTest(@"
-                var domain = importNamespace('Jint.Tests.Runtime.Domain');
-                var colors = domain.Colors;
-                assert(o.r === colors.Red);
-                assert(o.g === colors.Green);
-                assert(o.b === colors.Blue);
-                assertFalse(o.b2 === colors.Blue);
-            ");
-        }
-
-        [Fact]
-        public void ShouldSetEnumProperty()
-        {
-            var s = new Circle
-            {
-                Color = Colors.Red,
-            };
-
-            _engine.SetValue("s", s);
-
-            RunTest(@"
-                var domain = importNamespace('Jint.Tests.Runtime.Domain');
-                var colors = domain.Colors;
-
-                s.Color = colors.Blue;
-                assert(s.Color === colors.Blue);
-            ");
-
-            _engine.SetValue("s", s);
-
-            RunTest(@"
-                s.Color = colors.Blue | colors.Green;
-                assert(s.Color === colors.Blue | colors.Green);
-            ");
-
-            Assert.Equal(Colors.Blue | Colors.Green, s.Color);
-        }
-
-        [Fact]
-        public void EnumIsConvertedToNumber()
-        {
-            var o = new
-            {
-                r = Colors.Red,
-                b = Colors.Blue,
-                g = Colors.Green
-            };
-
-            _engine.SetValue("o", o);
-
-            RunTest(@"
-                assert(o.r === 0);
-                assert(o.g === 1);
-                assert(o.b === 10);
-            ");
-        }
-
-
-        [Fact]
-        public void ShouldConvertToEnum()
-        {
-            var s = new Circle
-            {
-                Color = Colors.Red,
-            };
-
-            _engine.SetValue("s", s);
-
-            RunTest(@"
-                assert(s.Color === 0);
-                s.Color = 10;
-                assert(s.Color === 10);
-            ");
-
-            _engine.SetValue("s", s);
-
-            RunTest(@"
-                s.Color = 11;
-                assert(s.Color === 11);
-            ");
-
-            Assert.Equal(Colors.Blue | Colors.Green, s.Color);
-        }
-
-        [Fact]
-        public void ShouldUseExplicitPropertyGetter()
-        {
-            _engine.SetValue("c", new Company("ACME"));
-
-            RunTest(@"
-                assert(c.Name === 'ACME');
-            ");
-        }
-
-        [Fact]
-        public void ShouldUseExplicitIndexerPropertyGetter()
-        {
-            var company = new Company("ACME");
-            ((ICompany)company)["Foo"] = "Bar";
-            _engine.SetValue("c", company);
-
-            RunTest(@"
-                assert(c.Foo === 'Bar');
-            ");
-        }
-
-
-        [Fact]
-        public void ShouldUseExplicitPropertySetter()
-        {
-            _engine.SetValue("c", new Company("ACME"));
-
-            RunTest(@"
-                c.Name = 'Foo';
-                assert(c.Name === 'Foo');
-            ");
-        }
-
-        [Fact]
-        public void ShouldUseExplicitIndexerPropertySetter()
-        {
-            var company = new Company("ACME");
-            ((ICompany)company)["Foo"] = "Bar";
-            _engine.SetValue("c", company);
-
-            RunTest(@"
-                c.Foo = 'Baz';
-                assert(c.Foo === 'Baz');
-            ");
-        }
-
-
-        [Fact]
-        public void ShouldUseExplicitMethod()
-        {
-            _engine.SetValue("c", new Company("ACME"));
-
-            RunTest(@"
-                assert(0 === c.CompareTo(c));
-            ");
-        }
-
-        [Fact]
-        public void ShouldCallInstanceMethodWithParams()
-        {
-            _engine.SetValue("a", new A());
-
-            RunTest(@"
-                assert(a.Call13('1','2','3') === '1,2,3');
-                assert(a.Call13('1') === '1');
-                assert(a.Call13(1) === '1');
-                assert(a.Call13() === '');
-
-                assert(a.Call14('a','1','2','3') === 'a:1,2,3');
-                assert(a.Call14('a','1') === 'a:1');
-                assert(a.Call14('a') === 'a:');
-
-                function call13wrapper(){ return a.Call13.apply(a, Array.prototype.slice.call(arguments)); }
-                assert(call13wrapper('1','2','3') === '1,2,3');
-
-                assert(a.Call13('1','2','3') === a.Call13(['1','2','3']));
-            ");
-        }
-
-        [Fact]
-        public void ShouldCallInstanceMethodWithJsValueParams()
-        {
-            _engine.SetValue("a", new A());
-
-            RunTest(@"
-                assert(a.Call16('1','2','3') === '1,2,3');
-                assert(a.Call16('1') === '1');
-                assert(a.Call16(1) === '1');
-                assert(a.Call16() === '');
-                assert(a.Call16('1','2','3') === a.Call16(['1','2','3']));
-            ");
-        }
-
-        [Fact]
-        public void NullValueAsArgumentShouldWork()
-        {
-            _engine.SetValue("a", new A());
-
-            RunTest(@"
-                var x = a.Call2(null);
-                assert(x === null);
-            ");
-        }
-
-        [Fact]
-        public void ShouldSetPropertyToNull()
-        {
-            var p = new Person { Name = "Mickey" };
-            _engine.SetValue("p", p);
-
-            RunTest(@"
-                assert(p.Name != null);
-                p.Name = null;
-                assert(p.Name == null);
-            ");
-
-            Assert.True(p.Name == null);
-        }
-
-        [Fact]
-        public void ShouldCallMethodWithNull()
-        {
-            _engine.SetValue("a", new A());
-
-            RunTest(@"
-                a.Call15(null);
-                var result = a.Call2(null);
-                assert(result == null);
-            ");
-        }
-
-        [Fact]
-        public void ShouldReturnUndefinedProperty()
-        {
-            _engine.SetValue("uo", new { foo = "bar" });
-<<<<<<< HEAD
-            _engine.SetValue("ud", new Dictionary<string, object>() { { "foo", "bar" } });
-            _engine.SetValue("ul", new List<string>() { "foo", "bar" });
-=======
-            _engine.SetValue("ud", new Dictionary<string, object> { {"foo", "bar"} });
-            _engine.SetValue("ul", new List<string> { "foo", "bar" });
->>>>>>> c6881dc9
-
-            RunTest(@"
-                assert(!uo.undefinedProperty);
-                assert(!ul[5]);
-                assert(!ud.undefinedProperty);
-            ");
-        }
-
-        [Fact]
-        public void ShouldAutomaticallyConvertArraysToFindBestInteropResulution()
-        {
-            _engine.SetValue("a", new ArrayConverterTestClass());
-            _engine.SetValue("item1", new ArrayConverterItem(1));
-            _engine.SetValue("item2", new ArrayConverterItem(2));
-
-            RunTest(@"
-                assert(a.MethodAcceptsArrayOfInt([false, '1', 2]) === a.MethodAcceptsArrayOfInt([0, 1, 2]));
-                assert(a.MethodAcceptsArrayOfStrings(['1', 2]) === a.MethodAcceptsArrayOfStrings([1, 2]));
-                assert(a.MethodAcceptsArrayOfBool(['1', 0]) === a.MethodAcceptsArrayOfBool([true, false]));
-
-                assert(a.MethodAcceptsArrayOfStrings([item1, item2]) === a.MethodAcceptsArrayOfStrings(['1', '2']));
-                assert(a.MethodAcceptsArrayOfInt([item1, item2]) === a.MethodAcceptsArrayOfInt([1, 2]));
-            ");
-        }
-
-        [Fact]
-        public void ShouldImportNamespaceNestedType()
-        {
-            RunTest(@"
-                var shapes = importNamespace('Shapes.Circle');
-                var kinds = shapes.Kind;
-                assert(kinds.Unit === 0);
-                assert(kinds.Ellipse === 1);
-                assert(kinds.Round === 5);
-            ");
-        }
-
-        [Fact]
-        public void ShouldImportNamespaceNestedNestedType()
-        {
-            RunTest(@"
-                var meta = importNamespace('Shapes.Circle.Meta');
-                var usages = meta.Usage;
-                assert(usages.Public === 0);
-                assert(usages.Private === 1);
-                assert(usages.Internal === 11);
-            ");
-        }
-
-        [Fact]
-        public void ShouldGetNestedNestedProp()
-        {
-            RunTest(@"
-                var meta = importNamespace('Shapes.Circle');
-                var m = new meta.Meta();
-                assert(m.Description === 'descp');
-            ");
-        }
-
-        [Fact]
-        public void ShouldSetNestedNestedProp()
-        {
-            RunTest(@"
-                var meta = importNamespace('Shapes.Circle');
-                var m = new meta.Meta();
-                m.Description = 'hello';
-                assert(m.Description === 'hello');
-            ");
-        }
-
-        [Fact]
-        public void CanGetStaticNestedField()
-        {
-            RunTest(@"
-                var domain = importNamespace('Jint.Tests.Runtime.Domain.Nested');
-                var statics = domain.ClassWithStaticFields;
-                assert(statics.Get == 'Get');
-            ");
-        }
-
-        [Fact]
-        public void CanSetStaticNestedField()
-        {
-            RunTest(@"
-                var domain = importNamespace('Jint.Tests.Runtime.Domain.Nested');
-                var statics = domain.ClassWithStaticFields;
-                statics.Set = 'hello';
-                assert(statics.Set == 'hello');
-            ");
-
-            Assert.Equal(Nested.ClassWithStaticFields.Set, "hello");
-        }
-
-        [Fact]
-        public void CanGetStaticNestedAccessor()
-        {
-            RunTest(@"
-                var domain = importNamespace('Jint.Tests.Runtime.Domain.Nested');
-                var statics = domain.ClassWithStaticFields;
-                assert(statics.Getter == 'Getter');
-            ");
-        }
-
-        [Fact]
-        public void CanSetStaticNestedAccessor()
-        {
-            RunTest(@"
-                var domain = importNamespace('Jint.Tests.Runtime.Domain.Nested');
-                var statics = domain.ClassWithStaticFields;
-                statics.Setter = 'hello';
-                assert(statics.Setter == 'hello');
-            ");
-
-            Assert.Equal(Nested.ClassWithStaticFields.Setter, "hello");
-        }
-
-        [Fact]
-        public void CantSetStaticNestedReadonly()
-        {
-            RunTest(@"
-                var domain = importNamespace('Jint.Tests.Runtime.Domain.Nested');
-                var statics = domain.ClassWithStaticFields;
-                statics.Readonly = 'hello';
-                assert(statics.Readonly == 'Readonly');
-            ");
-
-            Assert.Equal(Nested.ClassWithStaticFields.Readonly, "Readonly");
-        }
-
-        [Fact]
-        public void ShouldExecuteFunctionWithValueTypeParameterCorrectly()
-        {
-            _engine.SetValue("a", new A());
-            // Func<int, int>
-            RunTest(@"
-                assert(a.Call17(function(value){ return value; }) === 17);
-            ");
-        }
-
-        [Fact]
-        public void ShouldExecuteActionWithValueTypeParameterCorrectly()
-        {
-            _engine.SetValue("a", new A());
-            // Action<int>
-            RunTest(@"
-                a.Call18(function(value){ assert(value === 18); });
-            ");
-        }
-
-        [Fact]
-        public void ShouldConvertToJsValue()
-        {
-            RunTest(@"
-                var now = System.DateTime.Now;
-                assert(new String(now) == now.toString());
-
-                var zero = System.Int32.MaxValue;
-                assert(new String(zero) == zero.toString());
-            ");
-        }
-
-        [Fact]
-        public void ShouldNotCatchClrExceptions()
-        {
-            var engine = new Engine()
-                .SetValue("throwMyException", new Action(() => { throw new NotSupportedException(); }))
-                .SetValue("Thrower", typeof(Thrower))
-                .Execute(@"
-                    function throwException1(){
-                        try {
-                            throwMyException();
-                            return;
-                        }
-                        catch(e) {
-                            return;
-                        }
-                    }
-
-                    function throwException2(){
-                        try {
-                            new Thrower().ThrowNotSupportedException();
-                            return;
-                        }
-                        catch(e) {
-                            return;
-                        }
-                    }
-                ");
-
-            Assert.ThrowsAny<NotSupportedException>(() => engine.Invoke("throwException1"));
-            Assert.ThrowsAny<NotSupportedException>(() => engine.Invoke("throwException2"));
-        }
-
-        [Fact]
-        public void ShouldCatchAllClrExceptions()
-        {
-            string exceptionMessage = "myExceptionMessage";
-
-            var engine = new Engine(o => o.CatchClrExceptions())
-                .SetValue("throwMyException", new Action(() => { throw new Exception(exceptionMessage); }))
-                .SetValue("Thrower", typeof(Thrower))
-                .Execute(@"
-                    function throwException1(){
-                        try {
-                            throwMyException();
-                            return '';
-                        }
-                        catch(e) {
-                            return e.message;
-                        }
-                    }
-
-                    function throwException2(){
-                        try {
-                            new Thrower().ThrowExceptionWithMessage('myExceptionMessage');
-                            return;
-                        }
-                        catch(e) {
-                            return e.message;
-                        }
-                    }
-                ");
-
-            Assert.Equal(engine.Invoke("throwException1").AsString(), exceptionMessage);
-            Assert.Equal(engine.Invoke("throwException2").AsString(), exceptionMessage);
-        }
-
-        [Fact]
-        public void ShouldCatchSomeExceptions()
-        {
-            string exceptionMessage = "myExceptionMessage";
-
-            var engine = new Engine(o => o.CatchClrExceptions(e => e is NotSupportedException))
-                .SetValue("throwMyException1", new Action(() => { throw new NotSupportedException(exceptionMessage); }))
-                .SetValue("throwMyException2", new Action(() => { throw new ArgumentNullException(); }))
-                .SetValue("Thrower", typeof(Thrower))
-                .Execute(@"
-                    function throwException1(){
-                        try {
-                            throwMyException1();
-                            return '';
-                        }
-                        catch(e) {
-                            return e.message;
-                        }
-                    }
-
-                    function throwException2(){
-                        try {
-                            throwMyException2();
-                            return '';
-                        }
-                        catch(e) {
-                            return e.message;
-                        }
-                    }
-
-                    function throwException3(){
-                        try {
-                            new Thrower().ThrowNotSupportedExceptionWithMessage('myExceptionMessage');
-                            return '';
-                        }
-                        catch(e) {
-                            return e.message;
-                        }
-                    }
-
-                    function throwException4(){
-                        try {
-                            new Thrower().ThrowArgumentNullException();
-                            return '';
-                        }
-                        catch(e) {
-                            return e.message;
-                        }
-                    }
-                ");
-
-            Assert.Equal(engine.Invoke("throwException1").AsString(), exceptionMessage);
-            Assert.Throws<ArgumentNullException>(() => engine.Invoke("throwException2"));
-            Assert.Equal(engine.Invoke("throwException3").AsString(), exceptionMessage);
-            Assert.Throws<ArgumentNullException>(() => engine.Invoke("throwException4"));
-        }
-
-        [Fact]
-        public void Recursive()
-        {
-            var engine = new Engine();
-
-            engine.Global.Put("printer",
-                  Native.JsValue.FromObject(engine, NodePrinter.Instance), true);
-
-            engine.Execute("var p = { parent: null, child: null };");
-            engine.Execute("var c = { parent: p, child: null };");
-            engine.Execute("p.child = c;");
-            engine.Execute("printer.print(p);");
-        }
-
-        public class NodePrinter
-        {
-
-            public static NodePrinter Instance = new NodePrinter();
-
-            public void Print(Native.JsValue node)
-            {
-                var a = node.AsObject();
-                var b = node.AsObject();
-                System.Diagnostics.Debug.WriteLine($"{a},{b}");
-            }
-
-        }
-    }
-}
+﻿using System;
+using System.Collections.Generic;
+using System.Reflection;
+using Jint.Native;
+using Jint.Native.Array;
+using Jint.Native.Object;
+using Jint.Tests.Runtime.Converters;
+using Jint.Tests.Runtime.Domain;
+using Shapes;
+using Xunit;
+
+namespace Jint.Tests.Runtime
+{
+    public class InteropTests : IDisposable
+    {
+        private readonly Engine _engine;
+
+        public InteropTests()
+        {
+            _engine = new Engine(cfg => cfg.AllowClr(
+                typeof(Shape).GetTypeInfo().Assembly,
+                typeof(Console).GetTypeInfo().Assembly,
+                typeof(System.IO.File).GetTypeInfo().Assembly))
+                .SetValue("log", new Action<object>(Console.WriteLine))
+                .SetValue("assert", new Action<bool>(Assert.True))
+                .SetValue("equal", new Action<object, object>(Assert.Equal))
+                ;
+        }
+
+        void IDisposable.Dispose()
+        {
+        }
+
+        private void RunTest(string source)
+        {
+            _engine.Execute(source);
+        }
+
+        [Fact]
+        public void PrimitiveTypesCanBeSet()
+        {
+            _engine.SetValue("x", 10);
+            _engine.SetValue("y", true);
+            _engine.SetValue("z", "foo");
+
+            RunTest(@"
+                assert(x === 10);
+                assert(y === true);
+                assert(z === 'foo');
+            ");
+        }
+
+        [Fact]
+        public void DelegatesCanBeSet()
+        {
+            _engine.SetValue("square", new Func<double, double>(x => x * x));
+
+            RunTest(@"
+                assert(square(10) === 100);
+            ");
+        }
+
+        [Fact]
+        public void DelegateWithNullableParameterCanBePassedANull()
+        {
+            _engine.SetValue("isnull", new Func<double?, bool>(x => x == null));
+
+            RunTest(@"
+                assert(isnull(null) === true);
+            ");
+        }
+
+        [Fact]
+        public void DelegateWithObjectParameterCanBePassedANull()
+        {
+            _engine.SetValue("isnull", new Func<object, bool>(x => x == null));
+
+            RunTest(@"
+                assert(isnull(null) === true);
+            ");
+        }
+
+        [Fact]
+        public void DelegateWithNullableParameterCanBePassedAnUndefined()
+        {
+            _engine.SetValue("isnull", new Func<double?, bool>(x => x == null));
+
+            RunTest(@"
+                assert(isnull(undefined) === true);
+            ");
+        }
+
+        [Fact]
+        public void DelegateWithObjectParameterCanBePassedAnUndefined()
+        {
+            _engine.SetValue("isnull", new Func<object, bool>(x => x == null));
+
+            RunTest(@"
+                assert(isnull(undefined) === true);
+            ");
+        }
+
+        [Fact]
+        public void DelegateWithNullableParameterCanBeExcluded()
+        {
+            _engine.SetValue("isnull", new Func<double?, bool>(x => x == null));
+
+            RunTest(@"
+                assert(isnull() === true);
+            ");
+        }
+
+        [Fact]
+        public void DelegateWithObjectParameterCanBeExcluded()
+        {
+            _engine.SetValue("isnull", new Func<object, bool>(x => x == null));
+
+            RunTest(@"
+                assert(isnull() === true);
+            ");
+        }
+
+        [Fact]
+        public void ExtraParametersAreIgnored()
+        {
+            _engine.SetValue("passNumber", new Func<int, int>(x => x));
+
+            RunTest(@"
+                assert(passNumber(123,'test',{},[],null) === 123);
+            ");
+        }
+
+        private delegate string callParams(params object[] values);
+        private delegate string callArgumentAndParams(string firstParam, params object[] values);
+
+        [Fact]
+        public void DelegatesWithParamsParameterCanBeInvoked()
+        {
+            var a = new A();
+            _engine.SetValue("callParams", new callParams(a.Call13));
+            _engine.SetValue("callArgumentAndParams", new callArgumentAndParams(a.Call14));
+
+            RunTest(@"
+                assert(callParams('1','2','3') === '1,2,3');
+                assert(callParams('1') === '1');
+                assert(callParams() === '');
+
+                assert(callArgumentAndParams('a','1','2','3') === 'a:1,2,3');
+                assert(callArgumentAndParams('a','1') === 'a:1');
+                assert(callArgumentAndParams('a') === 'a:');
+                assert(callArgumentAndParams() === ':');
+            ");
+        }
+
+        [Fact]
+        public void CanGetObjectProperties()
+        {
+            var p = new Person
+            {
+                Name = "Mickey Mouse"
+            };
+
+            _engine.SetValue("p", p);
+
+            RunTest(@"
+                assert(p.Name === 'Mickey Mouse');
+            ");
+        }
+
+        [Fact]
+        public void CanInvokeObjectMethods()
+        {
+            var p = new Person
+            {
+                Name = "Mickey Mouse"
+            };
+
+            _engine.SetValue("p", p);
+
+            RunTest(@"
+                assert(p.ToString() === 'Mickey Mouse');
+            ");
+        }
+
+        [Fact]
+        public void CanInvokeObjectMethodsWithPascalCase()
+        {
+            var p = new Person
+            {
+                Name = "Mickey Mouse"
+            };
+
+            _engine.SetValue("p", p);
+
+            RunTest(@"
+                assert(p.toString() === 'Mickey Mouse');
+            ");
+        }
+
+        [Fact]
+        public void CanSetObjectProperties()
+        {
+            var p = new Person
+            {
+                Name = "Mickey Mouse"
+            };
+
+            _engine.SetValue("p", p);
+
+            RunTest(@"
+                p.Name = 'Donald Duck';
+                assert(p.Name === 'Donald Duck');
+            ");
+
+            Assert.Equal("Donald Duck", p.Name);
+        }
+
+        [Fact]
+        public void CanGetIndexUsingStringKey()
+        {
+            var dictionary = new Dictionary<string, Person>();
+            dictionary.Add("person1", new Person { Name = "Mickey Mouse" });
+            dictionary.Add("person2", new Person { Name = "Goofy" });
+
+            _engine.SetValue("dictionary", dictionary);
+
+            RunTest(@"
+                assert(dictionary['person1'].Name === 'Mickey Mouse');
+                assert(dictionary['person2'].Name === 'Goofy');
+            ");
+        }
+
+        [Fact]
+        public void CanSetIndexUsingStringKey()
+        {
+            var dictionary = new Dictionary<string, Person>();
+            dictionary.Add("person1", new Person { Name = "Mickey Mouse" });
+            dictionary.Add("person2", new Person { Name = "Goofy" });
+
+            _engine.SetValue("dictionary", dictionary);
+
+            RunTest(@"
+                dictionary['person2'].Name = 'Donald Duck';
+                assert(dictionary['person2'].Name === 'Donald Duck');
+            ");
+
+            Assert.Equal("Donald Duck", dictionary["person2"].Name);
+        }
+
+        [Fact]
+        public void CanGetIndexUsingIntegerKey()
+        {
+            var dictionary = new Dictionary<int, string>();
+            dictionary.Add(1, "Mickey Mouse");
+            dictionary.Add(2, "Goofy");
+
+            _engine.SetValue("dictionary", dictionary);
+
+            RunTest(@"
+                assert(dictionary[1] === 'Mickey Mouse');
+                assert(dictionary[2] === 'Goofy');
+            ");
+        }
+
+        [Fact]
+        public void CanSetIndexUsingIntegerKey()
+        {
+            var dictionary = new Dictionary<int, string>();
+            dictionary.Add(1, "Mickey Mouse");
+            dictionary.Add(2, "Goofy");
+
+            _engine.SetValue("dictionary", dictionary);
+
+            RunTest(@"
+                dictionary[2] = 'Donald Duck';
+                assert(dictionary[2] === 'Donald Duck');
+            ");
+
+            Assert.Equal("Mickey Mouse", dictionary[1]);
+            Assert.Equal("Donald Duck", dictionary[2]);
+        }
+
+        private class DoubleIndexedClass
+        {
+            public int this[int index]
+            {
+                get { return index; }
+            }
+
+            public string this[string index]
+            {
+                get { return index; }
+            }
+        }
+
+        [Fact]
+        public void CanGetIndexUsingBothIntAndStringIndex()
+        {
+            var dictionary = new DoubleIndexedClass();
+
+            _engine.SetValue("dictionary", dictionary);
+
+            RunTest(@"
+                assert(dictionary[1] === 1);
+                assert(dictionary['test'] === 'test');
+            ");
+        }
+
+        [Fact]
+        public void CanUseGenericMethods()
+        {
+            var dictionary = new Dictionary<int, string>();
+            dictionary.Add(1, "Mickey Mouse");
+
+
+            _engine.SetValue("dictionary", dictionary);
+
+            RunTest(@"
+                dictionary.Add(2, 'Goofy');
+                assert(dictionary[2] === 'Goofy');
+            ");
+
+            Assert.Equal("Mickey Mouse", dictionary[1]);
+            Assert.Equal("Goofy", dictionary[2]);
+        }
+
+        [Fact]
+        public void CanUseMultiGenericTypes()
+        {
+
+            RunTest(@"
+                var type = System.Collections.Generic.Dictionary(System.Int32, System.String);
+                var dictionary = new type();
+                dictionary.Add(1, 'Mickey Mouse');
+                dictionary.Add(2, 'Goofy');
+                assert(dictionary[2] === 'Goofy');
+            ");
+        }
+
+        [Fact]
+        public void CanUseIndexOnCollection()
+        {
+            var collection = new System.Collections.ObjectModel.Collection<string>();
+            collection.Add("Mickey Mouse");
+            collection.Add("Goofy");
+
+            _engine.SetValue("dictionary", collection);
+
+            RunTest(@"
+                dictionary[1] = 'Donald Duck';
+                assert(dictionary[1] === 'Donald Duck');
+            ");
+
+            Assert.Equal("Mickey Mouse", collection[0]);
+            Assert.Equal("Donald Duck", collection[1]);
+        }
+
+        [Fact]
+        public void CanUseIndexOnList()
+        {
+            var list = new List<object>(2);
+            list.Add("Mickey Mouse");
+            list.Add("Goofy");
+
+            _engine.SetValue("list", list);
+
+            RunTest(@"
+                list[1] = 'Donald Duck';
+                assert(list[1] === 'Donald Duck');
+            ");
+
+            Assert.Equal("Mickey Mouse", list[0]);
+            Assert.Equal("Donald Duck", list[1]);
+        }
+
+        [Fact]
+        public void CanAccessAnonymousObject()
+        {
+            var p = new
+            {
+                Name = "Mickey Mouse",
+            };
+
+            _engine.SetValue("p", p);
+
+            RunTest(@"
+                assert(p.Name === 'Mickey Mouse');
+            ");
+        }
+
+        [Fact]
+        public void CanAccessAnonymousObjectProperties()
+        {
+            var p = new
+            {
+                Address = new
+                {
+                    City = "Mouseton"
+                }
+            };
+
+            _engine.SetValue("p", p);
+
+            RunTest(@"
+                assert(p.Address.City === 'Mouseton');
+            ");
+        }
+
+        [Fact]
+        public void PocosCanReturnJsValueDirectly()
+        {
+            var o = new
+            {
+                x = new JsNumber(1),
+                y = new JsString("string"),
+            };
+
+            _engine.SetValue("o", o);
+
+            RunTest(@"
+                assert(o.x === 1);
+                assert(o.y === 'string');
+            ");
+        }
+
+        [Fact]
+        public void PocosCanReturnObjectInstanceDirectly()
+        {
+            var x = new ObjectInstance(_engine) { Extensible = true };
+            x.Put("foo", new JsString("bar"), false);
+
+            var o = new
+            {
+                x
+            };
+
+            _engine.SetValue("o", o);
+
+            RunTest(@"
+                assert(o.x.foo === 'bar');
+            ");
+        }
+
+        [Fact]
+        public void DateTimeIsConvertedToDate()
+        {
+            var o = new
+            {
+                z = new DateTime(1970, 1, 1, 0, 0, 0, DateTimeKind.Utc)
+            };
+
+            _engine.SetValue("o", o);
+
+            RunTest(@"
+                assert(o.z.valueOf() === 0);
+            ");
+        }
+
+        [Fact]
+        public void DateTimeOffsetIsConvertedToDate()
+        {
+            var o = new
+            {
+                z = new DateTimeOffset(1970, 1, 1, 0, 0, 0, new TimeSpan())
+            };
+
+            _engine.SetValue("o", o);
+
+            RunTest(@"
+                assert(o.z.valueOf() === 0);
+            ");
+        }
+
+        [Fact]
+        public void EcmaValuesAreAutomaticallyConvertedWhenSetInPoco()
+        {
+            var p = new Person
+            {
+                Name = "foo",
+            };
+
+            _engine.SetValue("p", p);
+
+            RunTest(@"
+                assert(p.Name === 'foo');
+                assert(p.Age === 0);
+                p.Name = 'bar';
+                p.Age = 10;
+            ");
+
+            Assert.Equal("bar", p.Name);
+            Assert.Equal(10, p.Age);
+        }
+
+        [Fact]
+        public void EcmaValuesAreAutomaticallyConvertedToBestMatchWhenSetInPoco()
+        {
+            var p = new Person
+            {
+                Name = "foo",
+            };
+
+            _engine.SetValue("p", p);
+
+            RunTest(@"
+                p.Name = 10;
+                p.Age = '20';
+            ");
+
+            Assert.Equal("10", p.Name);
+            Assert.Equal(20, p.Age);
+        }
+
+        [Fact]
+        public void ShouldCallInstanceMethodWithoutArgument()
+        {
+            _engine.SetValue("a", new A());
+
+            RunTest(@"
+                assert(a.Call1() === 0);
+            ");
+        }
+
+        [Fact]
+        public void ShouldCallInstanceMethodOverloadArgument()
+        {
+            _engine.SetValue("a", new A());
+
+            RunTest(@"
+                assert(a.Call1(1) === 1);
+            ");
+        }
+
+        [Fact]
+        public void ShouldCallInstanceMethodWithString()
+        {
+            var p = new Person();
+            _engine.SetValue("a", new A());
+            _engine.SetValue("p", p);
+
+            RunTest(@"
+                p.Name = a.Call2('foo');
+                assert(p.Name === 'foo');
+            ");
+
+            Assert.Equal("foo", p.Name);
+        }
+
+        [Fact]
+        public void CanUseTrim()
+        {
+            var p = new Person { Name = "Mickey Mouse " };
+            _engine.SetValue("p", p);
+
+            RunTest(@"
+                assert(p.Name === 'Mickey Mouse ');
+                p.Name = p.Name.trim();
+                assert(p.Name === 'Mickey Mouse');
+            ");
+
+            Assert.Equal("Mickey Mouse", p.Name);
+        }
+
+        [Fact]
+        public void CanUseMathFloor()
+        {
+            var p = new Person();
+            _engine.SetValue("p", p);
+
+            RunTest(@"
+                p.Age = Math.floor(1.6);p
+                assert(p.Age === 1);
+            ");
+
+            Assert.Equal(1, p.Age);
+        }
+
+        [Fact]
+        public void CanUseDelegateAsFunction()
+        {
+            var even = new Func<int, bool>(x => x % 2 == 0);
+            _engine.SetValue("even", even);
+
+            RunTest(@"
+                assert(even(2) === true);
+            ");
+        }
+
+        private class TestClass
+        {
+            public int? NullableInt { get; set; }
+            public DateTime? NullableDate { get; set; }
+            public bool? NullableBool { get; set; }
+        }
+
+        [Fact]
+        public void CanSetNullablePropertiesOnPocos()
+        {
+            var instance = new TestClass();
+            _engine.SetValue("instance", instance);
+
+            RunTest(@"
+                instance.NullableInt = 2;
+                instance.NullableDate = new Date();
+                instance.NullableBool = true;
+
+                assert(instance.NullableInt===2);
+                assert(instance.NullableDate!=null);
+                assert(instance.NullableBool===true);
+            ");
+        }
+
+        [Fact]
+        public void ShouldConvertArrayToArrayInstance()
+        {
+            var result = _engine
+                .SetValue("values", new[] { 1, 2, 3, 4, 5, 6 })
+                .Execute("values.filter(function(x){ return x % 2 == 0; })");
+
+            var parts = result.GetCompletionValue().ToObject();
+
+            Assert.True(parts.GetType().IsArray);
+            Assert.Equal(3, ((object[])parts).Length);
+            Assert.Equal(2d, ((object[])parts)[0]);
+            Assert.Equal(4d, ((object[])parts)[1]);
+            Assert.Equal(6d, ((object[])parts)[2]);
+        }
+
+        [Fact]
+        public void ShouldConvertListsToArrayInstance()
+        {
+            var result = _engine
+                .SetValue("values", new List<object> { 1, 2, 3, 4, 5, 6 })
+                .Execute("new Array(values).filter(function(x){ return x % 2 == 0; })");
+
+            var parts = result.GetCompletionValue().ToObject();
+
+            Assert.True(parts.GetType().IsArray);
+            Assert.Equal(3, ((object[])parts).Length);
+            Assert.Equal(2d, ((object[])parts)[0]);
+            Assert.Equal(4d, ((object[])parts)[1]);
+            Assert.Equal(6d, ((object[])parts)[2]);
+        }
+
+        [Fact]
+        public void ShouldConvertArrayInstanceToArray()
+        {
+            var result = _engine.Execute("'foo@bar.com'.split('@');");
+            var parts = result.GetCompletionValue().ToObject();
+
+            Assert.True(parts.GetType().IsArray);
+            Assert.Equal(2, ((object[])parts).Length);
+            Assert.Equal("foo", ((object[])parts)[0]);
+            Assert.Equal("bar.com", ((object[])parts)[1]);
+        }
+
+        [Fact]
+        public void ShouldLoopWithNativeEnumerator()
+        {
+            JsValue adder(JsValue argValue)
+            {
+                ArrayInstance args = argValue.AsArray();
+                double sum = 0;
+                foreach (var item in args)
+                {
+                    if (item.IsNumber())
+                    {
+                        sum += item.AsNumber();
+                    }
+                }
+                return sum;
+            }
+            var result = _engine.SetValue("getSum", new Func<JsValue, JsValue>(adder))
+                .Execute("getSum([1,2,3]);");
+
+            Assert.True(result.GetCompletionValue() == 6);
+        }
+
+        [Fact]
+        public void ShouldConvertBooleanInstanceToBool()
+        {
+            var result = _engine.Execute("new Boolean(true)");
+            var value = result.GetCompletionValue().ToObject();
+
+            Assert.Equal(typeof(bool), value.GetType());
+            Assert.Equal(true, value);
+        }
+
+        [Fact]
+        public void ShouldConvertDateInstanceToDateTime()
+        {
+            var result = _engine.Execute("new Date(0)");
+            var value = result.GetCompletionValue().ToObject();
+
+            Assert.Equal(typeof(DateTime), value.GetType());
+            Assert.Equal(new DateTime(1970, 1, 1, 0, 0, 0, DateTimeKind.Utc), value);
+        }
+
+        [Fact]
+        public void ShouldConvertNumberInstanceToDouble()
+        {
+            var result = _engine.Execute("new Number(10)");
+            var value = result.GetCompletionValue().ToObject();
+
+            Assert.Equal(typeof(double), value.GetType());
+            Assert.Equal(10d, value);
+        }
+
+        [Fact]
+        public void ShouldConvertStringInstanceToString()
+        {
+            var result = _engine.Execute("new String('foo')");
+            var value = result.GetCompletionValue().ToObject();
+
+            Assert.Equal(typeof(string), value.GetType());
+            Assert.Equal("foo", value);
+        }
+
+        [Fact]
+        public void ShouldConvertObjectInstanceToExpando()
+        {
+            _engine.Execute("var o = {a: 1, b: 'foo'}");
+            var result = _engine.GetValue("o");
+
+            dynamic value = result.ToObject();
+
+            Assert.Equal(1, value.a);
+            Assert.Equal("foo", value.b);
+
+            var dic = (IDictionary<string, object>)result.ToObject();
+
+            Assert.Equal(1d, dic["a"]);
+            Assert.Equal("foo", dic["b"]);
+
+        }
+
+        [Fact]
+        public void ShouldNotTryToConvertCompatibleTypes()
+        {
+            _engine.SetValue("a", new A());
+
+            RunTest(@"
+                assert(a.Call3('foo') === 'foo');
+                assert(a.Call3(1) === '1');
+            ");
+        }
+
+        [Fact]
+        public void ShouldNotTryToConvertDerivedTypes()
+        {
+            _engine.SetValue("a", new A());
+            _engine.SetValue("p", new Person { Name = "Mickey" });
+
+            RunTest(@"
+                assert(a.Call4(p) === 'Mickey');
+            ");
+        }
+
+        [Fact]
+        public void ShouldExecuteFunctionCallBackAsDelegate()
+        {
+            _engine.SetValue("a", new A());
+
+            RunTest(@"
+                assert(a.Call5(function(a,b){ return a+b }) === '1foo');
+            ");
+        }
+
+        [Fact]
+        public void ShouldExecuteFunctionCallBackAsFuncAndThisCanBeAssigned()
+        {
+            _engine.SetValue("a", new A());
+
+            RunTest(@"
+                assert(a.Call6(function(a,b){ return this+a+b }) === 'bar1foo');
+            ");
+        }
+
+        [Fact]
+        public void ShouldExecuteFunctionCallBackAsPredicate()
+        {
+            _engine.SetValue("a", new A());
+
+            // Func<>
+            RunTest(@"
+                assert(a.Call8(function(){ return 'foo'; }) === 'foo');
+            ");
+        }
+
+        [Fact]
+        public void ShouldExecuteFunctionWithParameterCallBackAsPredicate()
+        {
+            _engine.SetValue("a", new A());
+
+            // Func<,>
+            RunTest(@"
+                assert(a.Call7('foo', function(a){ return a === 'foo'; }) === true);
+            ");
+        }
+
+        [Fact]
+        public void ShouldExecuteActionCallBackAsPredicate()
+        {
+            _engine.SetValue("a", new A());
+
+            // Action
+            RunTest(@"
+                var value;
+                a.Call9(function(){ value = 'foo'; });
+                assert(value === 'foo');
+            ");
+        }
+
+        [Fact]
+        public void ShouldExecuteActionWithParameterCallBackAsPredicate()
+        {
+            _engine.SetValue("a", new A());
+
+            // Action<>
+            RunTest(@"
+                var value;
+                a.Call10('foo', function(b){ value = b; });
+                assert(value === 'foo');
+            ");
+        }
+
+        [Fact]
+        public void ShouldExecuteActionWithMultipleParametersCallBackAsPredicate()
+        {
+            _engine.SetValue("a", new A());
+
+            // Action<,>
+            RunTest(@"
+                var value;
+                a.Call11('foo', 'bar', function(a,b){ value = a + b; });
+                assert(value === 'foobar');
+            ");
+        }
+
+        [Fact]
+        public void ShouldExecuteFunc()
+        {
+            _engine.SetValue("a", new A());
+
+            // Func<int, int>
+            RunTest(@"
+                var result = a.Call12(42, function(a){ return a + a; });
+                assert(result === 84);
+            ");
+        }
+
+        [Fact]
+        public void ShouldExecuteActionCallbackOnEventChanged()
+        {
+            var collection = new System.Collections.ObjectModel.ObservableCollection<string>();
+            Assert.True(collection.Count == 0);
+
+            _engine.SetValue("collection", collection);
+
+            RunTest(@"
+                var eventAction;
+                collection.add_CollectionChanged(function(sender, eventArgs) { eventAction = eventArgs.Action; } );
+                collection.Add('test');
+            ");
+
+            var eventAction = _engine.GetValue("eventAction").AsNumber();
+            Assert.True(eventAction == 0);
+            Assert.True(collection.Count == 1);
+        }
+
+        [Fact]
+        public void ShouldUseSystemIO()
+        {
+            RunTest(@"
+                var filename = System.IO.Path.GetTempFileName();
+                var sw = System.IO.File.CreateText(filename);
+                sw.Write('Hello World');
+                sw.Dispose();
+
+                var content = System.IO.File.ReadAllText(filename);
+                System.Console.WriteLine(content);
+
+                assert(content === 'Hello World');
+            ");
+        }
+
+        [Fact]
+        public void ShouldBeInstanceOfTypeReferenceType()
+        {
+            _engine.SetValue("A", typeof(A));
+            RunTest(@"
+                var a = new A();
+                assert(a instanceof A);
+            ");
+        }
+
+        [Fact]
+        public void ShouldImportNamespace()
+        {
+            RunTest(@"
+                var Shapes = importNamespace('Shapes');
+                var circle = new Shapes.Circle();
+                assert(circle.Radius === 0);
+                assert(circle.Perimeter() === 0);
+            ");
+        }
+
+        [Fact]
+        public void ShouldConstructReferenceTypeWithParameters()
+        {
+            RunTest(@"
+                var Shapes = importNamespace('Shapes');
+                var circle = new Shapes.Circle(1);
+                assert(circle.Radius === 1);
+                assert(circle.Perimeter() === Math.PI);
+            ");
+        }
+
+        [Fact]
+        public void ShouldConstructValueTypeWithoutParameters()
+        {
+            RunTest(@"
+                var guid = new System.Guid();
+                assert('00000000-0000-0000-0000-000000000000' === guid.ToString());
+            ");
+        }
+
+        [Fact]
+        public void ShouldInvokeAFunctionByName()
+        {
+            RunTest(@"
+                function add(x, y) { return x + y; }
+            ");
+
+            Assert.Equal(3, _engine.Invoke("add", 1, 2));
+        }
+
+        [Fact]
+        public void ShouldNotInvokeNonFunctionValue()
+        {
+            RunTest(@"
+                var x= 10;
+            ");
+
+            Assert.Throws<ArgumentException>(() => _engine.Invoke("x", 1, 2));
+        }
+
+        [Fact]
+        public void CanGetField()
+        {
+            var o = new ClassWithField
+            {
+                Field = "Mickey Mouse"
+            };
+
+            _engine.SetValue("o", o);
+
+            RunTest(@"
+                assert(o.Field === 'Mickey Mouse');
+            ");
+        }
+
+        [Fact]
+        public void CanSetField()
+        {
+            var o = new ClassWithField();
+
+            _engine.SetValue("o", o);
+
+            RunTest(@"
+                o.Field = 'Mickey Mouse';
+                assert(o.Field === 'Mickey Mouse');
+            ");
+
+            Assert.Equal("Mickey Mouse", o.Field);
+        }
+
+        [Fact]
+        public void CanGetStaticField()
+        {
+            RunTest(@"
+                var domain = importNamespace('Jint.Tests.Runtime.Domain');
+                var statics = domain.ClassWithStaticFields;
+                assert(statics.Get == 'Get');
+            ");
+        }
+
+        [Fact]
+        public void CanSetStaticField()
+        {
+            RunTest(@"
+                var domain = importNamespace('Jint.Tests.Runtime.Domain');
+                var statics = domain.ClassWithStaticFields;
+                statics.Set = 'hello';
+                assert(statics.Set == 'hello');
+            ");
+
+            Assert.Equal(ClassWithStaticFields.Set, "hello");
+        }
+
+        [Fact]
+        public void CanGetStaticAccessor()
+        {
+            RunTest(@"
+                var domain = importNamespace('Jint.Tests.Runtime.Domain');
+                var statics = domain.ClassWithStaticFields;
+                assert(statics.Getter == 'Getter');
+            ");
+        }
+
+        [Fact]
+        public void CanSetStaticAccessor()
+        {
+            RunTest(@"
+                var domain = importNamespace('Jint.Tests.Runtime.Domain');
+                var statics = domain.ClassWithStaticFields;
+                statics.Setter = 'hello';
+                assert(statics.Setter == 'hello');
+            ");
+
+            Assert.Equal(ClassWithStaticFields.Setter, "hello");
+        }
+
+        [Fact]
+        public void CantSetStaticReadonly()
+        {
+            RunTest(@"
+                var domain = importNamespace('Jint.Tests.Runtime.Domain');
+                var statics = domain.ClassWithStaticFields;
+                statics.Readonly = 'hello';
+                assert(statics.Readonly == 'Readonly');
+            ");
+
+            Assert.Equal(ClassWithStaticFields.Readonly, "Readonly");
+        }
+
+        [Fact]
+        public void CanSetCustomConverters()
+        {
+
+            var engine1 = new Engine();
+            engine1.SetValue("p", new { Test = true });
+            engine1.Execute("var result = p.Test;");
+            Assert.True((bool)engine1.GetValue("result").ToObject());
+
+            var engine2 = new Engine(o => o.AddObjectConverter(new NegateBoolConverter()));
+            engine2.SetValue("p", new { Test = true });
+            engine2.Execute("var result = p.Test;");
+            Assert.False((bool)engine2.GetValue("result").ToObject());
+
+        }
+
+        [Fact]
+        public void CanConvertEnumsToString()
+        {
+            var engine1 = new Engine(o => o.AddObjectConverter(new EnumsToStringConverter()))
+                .SetValue("assert", new Action<bool>(Assert.True));
+            engine1.SetValue("p", new { Comparison = StringComparison.CurrentCulture });
+            engine1.Execute("assert(p.Comparison === 'CurrentCulture');");
+            engine1.Execute("var result = p.Comparison;");
+            Assert.Equal("CurrentCulture", (string)engine1.GetValue("result").ToObject());
+        }
+
+        [Fact]
+        public void CanUserIncrementOperator()
+        {
+            var p = new Person
+            {
+                Age = 1,
+            };
+
+            _engine.SetValue("p", p);
+
+            RunTest(@"
+                assert(++p.Age === 2);
+            ");
+
+            Assert.Equal(2, p.Age);
+        }
+
+        [Fact]
+        public void CanOverwriteValues()
+        {
+            _engine.SetValue("x", 3);
+            _engine.SetValue("x", 4);
+
+            RunTest(@"
+                assert(x === 4);
+            ");
+        }
+
+        [Fact]
+        public void ShouldCreateGenericType()
+        {
+            RunTest(@"
+                var ListOfString = System.Collections.Generic.List(System.String);
+                var list = new ListOfString();
+                list.Add('foo');
+                list.Add(1);
+                assert(2 === list.Count);
+            ");
+        }
+
+        [Fact]
+        public void EnumComparesByName()
+        {
+            var o = new
+            {
+                r = Colors.Red,
+                b = Colors.Blue,
+                g = Colors.Green,
+                b2 = Colors.Red
+            };
+
+            _engine.SetValue("o", o);
+            _engine.SetValue("assertFalse", new Action<bool>(Assert.False));
+
+            RunTest(@"
+                var domain = importNamespace('Jint.Tests.Runtime.Domain');
+                var colors = domain.Colors;
+                assert(o.r === colors.Red);
+                assert(o.g === colors.Green);
+                assert(o.b === colors.Blue);
+                assertFalse(o.b2 === colors.Blue);
+            ");
+        }
+
+        [Fact]
+        public void ShouldSetEnumProperty()
+        {
+            var s = new Circle
+            {
+                Color = Colors.Red,
+            };
+
+            _engine.SetValue("s", s);
+
+            RunTest(@"
+                var domain = importNamespace('Jint.Tests.Runtime.Domain');
+                var colors = domain.Colors;
+
+                s.Color = colors.Blue;
+                assert(s.Color === colors.Blue);
+            ");
+
+            _engine.SetValue("s", s);
+
+            RunTest(@"
+                s.Color = colors.Blue | colors.Green;
+                assert(s.Color === colors.Blue | colors.Green);
+            ");
+
+            Assert.Equal(Colors.Blue | Colors.Green, s.Color);
+        }
+
+        [Fact]
+        public void EnumIsConvertedToNumber()
+        {
+            var o = new
+            {
+                r = Colors.Red,
+                b = Colors.Blue,
+                g = Colors.Green
+            };
+
+            _engine.SetValue("o", o);
+
+            RunTest(@"
+                assert(o.r === 0);
+                assert(o.g === 1);
+                assert(o.b === 10);
+            ");
+        }
+
+
+        [Fact]
+        public void ShouldConvertToEnum()
+        {
+            var s = new Circle
+            {
+                Color = Colors.Red,
+            };
+
+            _engine.SetValue("s", s);
+
+            RunTest(@"
+                assert(s.Color === 0);
+                s.Color = 10;
+                assert(s.Color === 10);
+            ");
+
+            _engine.SetValue("s", s);
+
+            RunTest(@"
+                s.Color = 11;
+                assert(s.Color === 11);
+            ");
+
+            Assert.Equal(Colors.Blue | Colors.Green, s.Color);
+        }
+
+        [Fact]
+        public void ShouldUseExplicitPropertyGetter()
+        {
+            _engine.SetValue("c", new Company("ACME"));
+
+            RunTest(@"
+                assert(c.Name === 'ACME');
+            ");
+        }
+
+        [Fact]
+        public void ShouldUseExplicitIndexerPropertyGetter()
+        {
+            var company = new Company("ACME");
+            ((ICompany)company)["Foo"] = "Bar";
+            _engine.SetValue("c", company);
+
+            RunTest(@"
+                assert(c.Foo === 'Bar');
+            ");
+        }
+
+
+        [Fact]
+        public void ShouldUseExplicitPropertySetter()
+        {
+            _engine.SetValue("c", new Company("ACME"));
+
+            RunTest(@"
+                c.Name = 'Foo';
+                assert(c.Name === 'Foo');
+            ");
+        }
+
+        [Fact]
+        public void ShouldUseExplicitIndexerPropertySetter()
+        {
+            var company = new Company("ACME");
+            ((ICompany)company)["Foo"] = "Bar";
+            _engine.SetValue("c", company);
+
+            RunTest(@"
+                c.Foo = 'Baz';
+                assert(c.Foo === 'Baz');
+            ");
+        }
+
+
+        [Fact]
+        public void ShouldUseExplicitMethod()
+        {
+            _engine.SetValue("c", new Company("ACME"));
+
+            RunTest(@"
+                assert(0 === c.CompareTo(c));
+            ");
+        }
+
+        [Fact]
+        public void ShouldCallInstanceMethodWithParams()
+        {
+            _engine.SetValue("a", new A());
+
+            RunTest(@"
+                assert(a.Call13('1','2','3') === '1,2,3');
+                assert(a.Call13('1') === '1');
+                assert(a.Call13(1) === '1');
+                assert(a.Call13() === '');
+
+                assert(a.Call14('a','1','2','3') === 'a:1,2,3');
+                assert(a.Call14('a','1') === 'a:1');
+                assert(a.Call14('a') === 'a:');
+
+                function call13wrapper(){ return a.Call13.apply(a, Array.prototype.slice.call(arguments)); }
+                assert(call13wrapper('1','2','3') === '1,2,3');
+
+                assert(a.Call13('1','2','3') === a.Call13(['1','2','3']));
+            ");
+        }
+
+        [Fact]
+        public void ShouldCallInstanceMethodWithJsValueParams()
+        {
+            _engine.SetValue("a", new A());
+
+            RunTest(@"
+                assert(a.Call16('1','2','3') === '1,2,3');
+                assert(a.Call16('1') === '1');
+                assert(a.Call16(1) === '1');
+                assert(a.Call16() === '');
+                assert(a.Call16('1','2','3') === a.Call16(['1','2','3']));
+            ");
+        }
+
+        [Fact]
+        public void NullValueAsArgumentShouldWork()
+        {
+            _engine.SetValue("a", new A());
+
+            RunTest(@"
+                var x = a.Call2(null);
+                assert(x === null);
+            ");
+        }
+
+        [Fact]
+        public void ShouldSetPropertyToNull()
+        {
+            var p = new Person { Name = "Mickey" };
+            _engine.SetValue("p", p);
+
+            RunTest(@"
+                assert(p.Name != null);
+                p.Name = null;
+                assert(p.Name == null);
+            ");
+
+            Assert.True(p.Name == null);
+        }
+
+        [Fact]
+        public void ShouldCallMethodWithNull()
+        {
+            _engine.SetValue("a", new A());
+
+            RunTest(@"
+                a.Call15(null);
+                var result = a.Call2(null);
+                assert(result == null);
+            ");
+        }
+
+        [Fact]
+        public void ShouldReturnUndefinedProperty()
+        {
+            _engine.SetValue("uo", new { foo = "bar" });
+
+            _engine.SetValue("ud", new Dictionary<string, object>() { { "foo", "bar" } });
+            _engine.SetValue("ul", new List<string>() { "foo", "bar" });
+
+            RunTest(@"
+                assert(!uo.undefinedProperty);
+                assert(!ul[5]);
+                assert(!ud.undefinedProperty);
+            ");
+        }
+
+        [Fact]
+        public void ShouldAutomaticallyConvertArraysToFindBestInteropResulution()
+        {
+            _engine.SetValue("a", new ArrayConverterTestClass());
+            _engine.SetValue("item1", new ArrayConverterItem(1));
+            _engine.SetValue("item2", new ArrayConverterItem(2));
+
+            RunTest(@"
+                assert(a.MethodAcceptsArrayOfInt([false, '1', 2]) === a.MethodAcceptsArrayOfInt([0, 1, 2]));
+                assert(a.MethodAcceptsArrayOfStrings(['1', 2]) === a.MethodAcceptsArrayOfStrings([1, 2]));
+                assert(a.MethodAcceptsArrayOfBool(['1', 0]) === a.MethodAcceptsArrayOfBool([true, false]));
+
+                assert(a.MethodAcceptsArrayOfStrings([item1, item2]) === a.MethodAcceptsArrayOfStrings(['1', '2']));
+                assert(a.MethodAcceptsArrayOfInt([item1, item2]) === a.MethodAcceptsArrayOfInt([1, 2]));
+            ");
+        }
+
+        [Fact]
+        public void ShouldImportNamespaceNestedType()
+        {
+            RunTest(@"
+                var shapes = importNamespace('Shapes.Circle');
+                var kinds = shapes.Kind;
+                assert(kinds.Unit === 0);
+                assert(kinds.Ellipse === 1);
+                assert(kinds.Round === 5);
+            ");
+        }
+
+        [Fact]
+        public void ShouldImportNamespaceNestedNestedType()
+        {
+            RunTest(@"
+                var meta = importNamespace('Shapes.Circle.Meta');
+                var usages = meta.Usage;
+                assert(usages.Public === 0);
+                assert(usages.Private === 1);
+                assert(usages.Internal === 11);
+            ");
+        }
+
+        [Fact]
+        public void ShouldGetNestedNestedProp()
+        {
+            RunTest(@"
+                var meta = importNamespace('Shapes.Circle');
+                var m = new meta.Meta();
+                assert(m.Description === 'descp');
+            ");
+        }
+
+        [Fact]
+        public void ShouldSetNestedNestedProp()
+        {
+            RunTest(@"
+                var meta = importNamespace('Shapes.Circle');
+                var m = new meta.Meta();
+                m.Description = 'hello';
+                assert(m.Description === 'hello');
+            ");
+        }
+
+        [Fact]
+        public void CanGetStaticNestedField()
+        {
+            RunTest(@"
+                var domain = importNamespace('Jint.Tests.Runtime.Domain.Nested');
+                var statics = domain.ClassWithStaticFields;
+                assert(statics.Get == 'Get');
+            ");
+        }
+
+        [Fact]
+        public void CanSetStaticNestedField()
+        {
+            RunTest(@"
+                var domain = importNamespace('Jint.Tests.Runtime.Domain.Nested');
+                var statics = domain.ClassWithStaticFields;
+                statics.Set = 'hello';
+                assert(statics.Set == 'hello');
+            ");
+
+            Assert.Equal(Nested.ClassWithStaticFields.Set, "hello");
+        }
+
+        [Fact]
+        public void CanGetStaticNestedAccessor()
+        {
+            RunTest(@"
+                var domain = importNamespace('Jint.Tests.Runtime.Domain.Nested');
+                var statics = domain.ClassWithStaticFields;
+                assert(statics.Getter == 'Getter');
+            ");
+        }
+
+        [Fact]
+        public void CanSetStaticNestedAccessor()
+        {
+            RunTest(@"
+                var domain = importNamespace('Jint.Tests.Runtime.Domain.Nested');
+                var statics = domain.ClassWithStaticFields;
+                statics.Setter = 'hello';
+                assert(statics.Setter == 'hello');
+            ");
+
+            Assert.Equal(Nested.ClassWithStaticFields.Setter, "hello");
+        }
+
+        [Fact]
+        public void CantSetStaticNestedReadonly()
+        {
+            RunTest(@"
+                var domain = importNamespace('Jint.Tests.Runtime.Domain.Nested');
+                var statics = domain.ClassWithStaticFields;
+                statics.Readonly = 'hello';
+                assert(statics.Readonly == 'Readonly');
+            ");
+
+            Assert.Equal(Nested.ClassWithStaticFields.Readonly, "Readonly");
+        }
+
+        [Fact]
+        public void ShouldExecuteFunctionWithValueTypeParameterCorrectly()
+        {
+            _engine.SetValue("a", new A());
+            // Func<int, int>
+            RunTest(@"
+                assert(a.Call17(function(value){ return value; }) === 17);
+            ");
+        }
+
+        [Fact]
+        public void ShouldExecuteActionWithValueTypeParameterCorrectly()
+        {
+            _engine.SetValue("a", new A());
+            // Action<int>
+            RunTest(@"
+                a.Call18(function(value){ assert(value === 18); });
+            ");
+        }
+
+        [Fact]
+        public void ShouldConvertToJsValue()
+        {
+            RunTest(@"
+                var now = System.DateTime.Now;
+                assert(new String(now) == now.toString());
+
+                var zero = System.Int32.MaxValue;
+                assert(new String(zero) == zero.toString());
+            ");
+        }
+
+        [Fact]
+        public void ShouldNotCatchClrExceptions()
+        {
+            var engine = new Engine()
+                .SetValue("throwMyException", new Action(() => { throw new NotSupportedException(); }))
+                .SetValue("Thrower", typeof(Thrower))
+                .Execute(@"
+                    function throwException1(){
+                        try {
+                            throwMyException();
+                            return;
+                        }
+                        catch(e) {
+                            return;
+                        }
+                    }
+
+                    function throwException2(){
+                        try {
+                            new Thrower().ThrowNotSupportedException();
+                            return;
+                        }
+                        catch(e) {
+                            return;
+                        }
+                    }
+                ");
+
+            Assert.ThrowsAny<NotSupportedException>(() => engine.Invoke("throwException1"));
+            Assert.ThrowsAny<NotSupportedException>(() => engine.Invoke("throwException2"));
+        }
+
+        [Fact]
+        public void ShouldCatchAllClrExceptions()
+        {
+            string exceptionMessage = "myExceptionMessage";
+
+            var engine = new Engine(o => o.CatchClrExceptions())
+                .SetValue("throwMyException", new Action(() => { throw new Exception(exceptionMessage); }))
+                .SetValue("Thrower", typeof(Thrower))
+                .Execute(@"
+                    function throwException1(){
+                        try {
+                            throwMyException();
+                            return '';
+                        }
+                        catch(e) {
+                            return e.message;
+                        }
+                    }
+
+                    function throwException2(){
+                        try {
+                            new Thrower().ThrowExceptionWithMessage('myExceptionMessage');
+                            return;
+                        }
+                        catch(e) {
+                            return e.message;
+                        }
+                    }
+                ");
+
+            Assert.Equal(engine.Invoke("throwException1").AsString(), exceptionMessage);
+            Assert.Equal(engine.Invoke("throwException2").AsString(), exceptionMessage);
+        }
+
+        [Fact]
+        public void ShouldCatchSomeExceptions()
+        {
+            string exceptionMessage = "myExceptionMessage";
+
+            var engine = new Engine(o => o.CatchClrExceptions(e => e is NotSupportedException))
+                .SetValue("throwMyException1", new Action(() => { throw new NotSupportedException(exceptionMessage); }))
+                .SetValue("throwMyException2", new Action(() => { throw new ArgumentNullException(); }))
+                .SetValue("Thrower", typeof(Thrower))
+                .Execute(@"
+                    function throwException1(){
+                        try {
+                            throwMyException1();
+                            return '';
+                        }
+                        catch(e) {
+                            return e.message;
+                        }
+                    }
+
+                    function throwException2(){
+                        try {
+                            throwMyException2();
+                            return '';
+                        }
+                        catch(e) {
+                            return e.message;
+                        }
+                    }
+
+                    function throwException3(){
+                        try {
+                            new Thrower().ThrowNotSupportedExceptionWithMessage('myExceptionMessage');
+                            return '';
+                        }
+                        catch(e) {
+                            return e.message;
+                        }
+                    }
+
+                    function throwException4(){
+                        try {
+                            new Thrower().ThrowArgumentNullException();
+                            return '';
+                        }
+                        catch(e) {
+                            return e.message;
+                        }
+                    }
+                ");
+
+            Assert.Equal(engine.Invoke("throwException1").AsString(), exceptionMessage);
+            Assert.Throws<ArgumentNullException>(() => engine.Invoke("throwException2"));
+            Assert.Equal(engine.Invoke("throwException3").AsString(), exceptionMessage);
+            Assert.Throws<ArgumentNullException>(() => engine.Invoke("throwException4"));
+        }
+
+        [Fact]
+        public void Recursive()
+        {
+            var engine = new Engine();
+
+            engine.Global.Put("printer",
+                  Native.JsValue.FromObject(engine, NodePrinter.Instance), true);
+
+            engine.Execute("var p = { parent: null, child: null };");
+            engine.Execute("var c = { parent: p, child: null };");
+            engine.Execute("p.child = c;");
+            engine.Execute("printer.print(p);");
+        }
+
+        public class NodePrinter
+        {
+
+            public static NodePrinter Instance = new NodePrinter();
+
+            public void Print(Native.JsValue node)
+            {
+                var a = node.AsObject();
+                var b = node.AsObject();
+                System.Diagnostics.Debug.WriteLine($"{a},{b}");
+            }
+
+        }
+    }
+}