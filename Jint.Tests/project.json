{
  "version": "1.0.0-*",
  "dependencies": {
<<<<<<< HEAD
    "xunit.runner.dnx": "2.1.0-*",
    "xunit": "2.1.0-*",
    "Jint": "2.7.2-*",
    "System.Collections.NonGeneric": "4.0.0" 
=======
    "Jint": "2.7.1-*",
    "xunit.runner.dnx": "2.1.0-beta6-build191",
    "xunit": "2.1.0"
>>>>>>> b95aecc6
  },
  "commands": {
    "test": "xunit.runner.dnx"
  },
  "frameworks": {
<<<<<<< HEAD
    "dnxcore50": { }
=======
    "dnx451": {
      "dependencies": {
        "System.Net.Http": "4.0.1-beta-23409"
      }
    },
    "dnxcore50": {
      "dependencies": {
        "Microsoft.CSharp": "4.0.1-beta-23409"
      }
    }
>>>>>>> b95aecc6
  }
}<|MERGE_RESOLUTION|>--- conflicted
+++ resolved
@@ -1,34 +1,20 @@
 {
   "version": "1.0.0-*",
   "dependencies": {
-<<<<<<< HEAD
     "xunit.runner.dnx": "2.1.0-*",
     "xunit": "2.1.0-*",
-    "Jint": "2.7.2-*",
-    "System.Collections.NonGeneric": "4.0.0" 
-=======
-    "Jint": "2.7.1-*",
-    "xunit.runner.dnx": "2.1.0-beta6-build191",
-    "xunit": "2.1.0"
->>>>>>> b95aecc6
+    "Jint": "2.7.1-dnx-*",
+    "System.Net.Http": "4.0.0-*"
   },
   "commands": {
     "test": "xunit.runner.dnx"
   },
   "frameworks": {
-<<<<<<< HEAD
-    "dnxcore50": { }
-=======
-    "dnx451": {
-      "dependencies": {
-        "System.Net.Http": "4.0.1-beta-23409"
-      }
-    },
+    "dnx451": { },
     "dnxcore50": {
       "dependencies": {
-        "Microsoft.CSharp": "4.0.1-beta-23409"
+        "System.Collections.NonGeneric": "4.0.0" 
       }
     }
->>>>>>> b95aecc6
   }
 }