﻿using System;
using System.Diagnostics;
using System.IO;
using System.Linq;
using System.Reflection;
using Esprima;
using Esprima.Ast;
using Xunit;

namespace Jint.Tests.Parser
{
    public class JavascriptParserTests
    {
        private string GetEmbeddedFile(string filename)
        {
            const string prefix = "Jint.Tests.Parser.Scripts.";

            var assembly = typeof(JavascriptParserTests).GetTypeInfo().Assembly;
            var scriptPath = prefix + filename;

            using (var stream = assembly.GetManifestResourceStream(scriptPath))
            {
                using (var sr = new StreamReader(stream))
                {
                    return sr.ReadToEnd();
                }
            }
        }

        [Fact]
        public void ShouldParseThis()
        {
            var program = new JavaScriptParser("this").ParseProgram();
            var body = program.Body;

            Assert.NotNull(body);
<<<<<<< HEAD
            Assert.Single(body);
            Assert.Equal(SyntaxNodes.ThisExpression, body.First().As<ExpressionStatement>().Expression.Type);
=======
            Assert.Equal(1, body.Count());
            Assert.Equal(Nodes.ThisExpression, body.First().As<ExpressionStatement>().Expression.Type);
>>>>>>> e7bcdafd
        }

        [Fact]
        public void ShouldParseNull()
        {
            var program = new JavaScriptParser("null").ParseProgram();
            var body = program.Body;

            Assert.NotNull(body);
<<<<<<< HEAD
            Assert.Single(body);
            Assert.Equal(SyntaxNodes.Literal, body.First().As<ExpressionStatement>().Expression.Type);
=======
            Assert.Equal(1, body.Count());
            Assert.Equal(Nodes.Literal, body.First().As<ExpressionStatement>().Expression.Type);
>>>>>>> e7bcdafd
            Assert.Equal(null, body.First().As<ExpressionStatement>().Expression.As<Literal>().Value);
            Assert.Equal("null", body.First().As<ExpressionStatement>().Expression.As<Literal>().Raw);
        }

        [Fact]
        public void ShouldParseNumeric()
        {
            var program = new JavaScriptParser(
                @"
                42
            ").ParseProgram();
            var body = program.Body;

            Assert.NotNull(body);
<<<<<<< HEAD
            Assert.Single(body);
            Assert.Equal(SyntaxNodes.Literal, body.First().As<ExpressionStatement>().Expression.Type);
            Assert.Equal(42d, body.First().As<ExpressionStatement>().Expression.As<Literal>().Value);
=======
            Assert.Equal(1, body.Count());
            Assert.Equal(Nodes.Literal, body.First().As<ExpressionStatement>().Expression.Type);
            Assert.Equal(42L, body.First().As<ExpressionStatement>().Expression.As<Literal>().Value);
>>>>>>> e7bcdafd
            Assert.Equal("42", body.First().As<ExpressionStatement>().Expression.As<Literal>().Raw);
        }

        [Fact]
        public void ShouldParseBinaryExpression()
        {
            BinaryExpression binary;

            var program = new JavaScriptParser("(1 + 2 ) * 3").ParseProgram();
            var body = program.Body;

            Assert.NotNull(body);
            Assert.Single(body);
            Assert.NotNull(binary = body.First().As<ExpressionStatement>().Expression.As<BinaryExpression>());
            Assert.Equal(3L, binary.Right.As<Literal>().Value);
            Assert.Equal(BinaryOperator.Times, binary.Operator);
            Assert.Equal(1L, binary.Left.As<BinaryExpression>().Left.As<Literal>().Value);
            Assert.Equal(2L, binary.Left.As<BinaryExpression>().Right.As<Literal>().Value);
            Assert.Equal(BinaryOperator.Plus, binary.Left.As<BinaryExpression>().Operator);
        }

        [Theory]
        [InlineData(0, "0")]
        [InlineData(42, "42")]
        [InlineData(0.14, "0.14")]
        [InlineData(3.14159, "3.14159")]
        [InlineData(6.02214179e+23, "6.02214179e+23")]
        [InlineData(1.492417830e-10, "1.492417830e-10")]
        [InlineData(0, "0x0")]
        [InlineData(0, "0x0;")]
        [InlineData(0xabc, "0xabc")]
        [InlineData(0xdef, "0xdef")]
        [InlineData(0X1A, "0X1A")]
        [InlineData(0x10, "0x10")]
        [InlineData(0x100, "0x100")]
        [InlineData(0X04, "0X04")]
        [InlineData(02, "02")]
        [InlineData(10, "012")]
        [InlineData(10, "0012")]
        [InlineData(1.189008226412092e+38, "0x5973772948c653ac1971f1576e03c4d4")]
        [InlineData(18446744073709552000d, "0xffffffffffffffff")]
        public void ShouldParseNumericLiterals(object expected, string source)
        {
            Literal literal;

            var program = new JavaScriptParser(source).ParseProgram();
            var body = program.Body;

            Assert.NotNull(body);
            Assert.Single(body);
            Assert.NotNull(literal = body.First().As<ExpressionStatement>().Expression.As<Literal>());
            Assert.Equal(Convert.ToDouble(expected), Convert.ToDouble(literal.Value));
        }

        [Theory]
        [InlineData("Hello", @"'Hello'")]
        [InlineData("\n\r\t\v\b\f\\\'\"\0", @"'\n\r\t\v\b\f\\\'\""\0'")]
        [InlineData("\u0061", @"'\u0061'")]
        [InlineData("\x61", @"'\x61'")]
        [InlineData("Hello\nworld", @"'Hello\nworld'")]
        [InlineData("Hello\\\nworld", @"'Hello\\\nworld'")]
        public void ShouldParseStringLiterals(string expected, string source)
        {
            Literal literal;

            var program = new JavaScriptParser(source).ParseProgram();
            var body = program.Body;

            Assert.NotNull(body);
            Assert.Single(body);
            Assert.NotNull(literal = body.First().As<ExpressionStatement>().Expression.As<Literal>());
            Assert.Equal(expected, literal.Value);
        }

        [Theory]
        [InlineData(@"{ x
                      ++y }")]
        [InlineData(@"{ x
                      --y }")]
        [InlineData(@"var x /* comment */;
                      { var x = 14, y = 3
                      z; }")]
        [InlineData(@"while (true) { continue
                      there; }")]
        [InlineData(@"while (true) { continue // Comment
                      there; }")]
        [InlineData(@"while (true) { continue /* Multiline
                      Comment */there; }")]
        [InlineData(@"while (true) { break
                      there; }")]
        [InlineData(@"while (true) { break // Comment
                      there; }")]
        [InlineData(@"while (true) { break /* Multiline
                      Comment */there; }")]
        [InlineData(@"(function(){ return
                      x; })")]
        [InlineData(@"(function(){ return // Comment
                      x; })")]
        [InlineData(@"(function(){ return/* Multiline
                      Comment */x; })")]
        [InlineData(@"{ throw error
                      error; }")]
        [InlineData(@"{ throw error// Comment
                      error; }")]
        [InlineData(@"{ throw error/* Multiline
                      Comment */error; }")]

        public void ShouldInsertSemicolons(string source)
        {
            var program = new JavaScriptParser(source).ParseProgram();
            var body = program.Body;

            Assert.NotNull(body);
        }

        [Fact]
        public void ShouldProvideLocationForMultiLinesStringLiterals()
        {
            var source = @"'\
\
'
";
            var program = new JavaScriptParser(source, new ParserOptions { Loc = true }).ParseProgram();
            var expr = program.Body.First().As<ExpressionStatement>().Expression;
            Assert.Equal(1, expr.Location.Start.Line);
            Assert.Equal(0, expr.Location.Start.Column);
            Assert.Equal(3, expr.Location.End.Line);
            Assert.Equal(1, expr.Location.End.Column);
        }

    }
}<|MERGE_RESOLUTION|>--- conflicted
+++ resolved
@@ -34,13 +34,8 @@
             var body = program.Body;
 
             Assert.NotNull(body);
-<<<<<<< HEAD
             Assert.Single(body);
-            Assert.Equal(SyntaxNodes.ThisExpression, body.First().As<ExpressionStatement>().Expression.Type);
-=======
-            Assert.Equal(1, body.Count());
             Assert.Equal(Nodes.ThisExpression, body.First().As<ExpressionStatement>().Expression.Type);
->>>>>>> e7bcdafd
         }
 
         [Fact]
@@ -50,13 +45,8 @@
             var body = program.Body;
 
             Assert.NotNull(body);
-<<<<<<< HEAD
             Assert.Single(body);
-            Assert.Equal(SyntaxNodes.Literal, body.First().As<ExpressionStatement>().Expression.Type);
-=======
-            Assert.Equal(1, body.Count());
             Assert.Equal(Nodes.Literal, body.First().As<ExpressionStatement>().Expression.Type);
->>>>>>> e7bcdafd
             Assert.Equal(null, body.First().As<ExpressionStatement>().Expression.As<Literal>().Value);
             Assert.Equal("null", body.First().As<ExpressionStatement>().Expression.As<Literal>().Raw);
         }
@@ -71,15 +61,9 @@
             var body = program.Body;
 
             Assert.NotNull(body);
-<<<<<<< HEAD
             Assert.Single(body);
-            Assert.Equal(SyntaxNodes.Literal, body.First().As<ExpressionStatement>().Expression.Type);
-            Assert.Equal(42d, body.First().As<ExpressionStatement>().Expression.As<Literal>().Value);
-=======
-            Assert.Equal(1, body.Count());
             Assert.Equal(Nodes.Literal, body.First().As<ExpressionStatement>().Expression.Type);
             Assert.Equal(42L, body.First().As<ExpressionStatement>().Expression.As<Literal>().Value);
->>>>>>> e7bcdafd
             Assert.Equal("42", body.First().As<ExpressionStatement>().Expression.As<Literal>().Raw);
         }
 
