image: Visual Studio 2019

# Do not build feature branch with open Pull Requests
skip_branch_with_pr: true
branches:
  only:
    - master
    - dev
    - rel/3.0-beta

init:
  - git config --global core.autocrlf true
install:
  - ps: $env:BuildNumber= $env:APPVEYOR_BUILD_NUMBER
  - ps: $env:DOTNET_SKIP_FIRST_TIME_EXPERIENCE = true
  - ps: $env:NUGET_XMLDOC_MODE = "skip"
  - ps: $env:DOTNET_CLI_TELEMETRY_OPTOUT = 1
  - ps: $IsReleaseBranch = ($env:APPVEYOR_REPO_BRANCH -eq "master" -Or $env:APPVEYOR_REPO_BRANCH -eq "rel/3.0-beta")
build_script:
  # Ensure we are not using the myget feed for dependencies
  - ps: if ($IsReleaseBranch) { copy NuGet.release.config NuGet.config }
  - dotnet --version
  - dotnet pack -c Release
test_script:
  - dotnet test .\Jint.Tests\Jint.Tests.csproj -c Release
  - dotnet test .\Jint.Tests.CommonScripts\Jint.Tests.CommonScripts.csproj -c Release
  - dotnet test .\Jint.Tests.Ecma\Jint.Tests.Ecma.csproj -c Release
  - dotnet test .\Jint.Tests.Test262\Jint.Tests.Test262.csproj -c Release
artifacts:
  - path: 'Jint\**\*.*nupkg'
deploy:  
  - provider: NuGet
    on:
      branch: dev
    server: https://www.myget.org/F/jint/api/v2/package
    api_key:
      secure: 7PQvuxXn5P39X5QDlDKWbNpOKJKivpqkq7umakIirAZ12CSTAiCwjtJhSBGVboPm
    skip_symbols: true
    artifact: /.*\.nupkg/
  - provider: NuGet
    on:
      branch: rel/3.0-beta
    server: https://www.nuget.org/api/v2/package
    api_key:
      secure: qZ6R8U4mtBXFVRhhNLJyRz3bktF/jL5BvzrCQsXcn6ATRQ4YavFP3By8Sg4hYMH5
    skip_symbols: true
    artifact: /.*\.nupkg/  
  - provider: NuGet
    on:
      branch: master
    server: https://www.nuget.org/api/v2/package
    api_key:
<<<<<<< HEAD
      secure: qZ6R8U4mtBXFVRhhNLJyRz3bktF/jL5BvzrCQsXcn6ATRQ4YavFP3By8Sg4hYMH5
    skip_symbols: true
    artifact: /.*\.nupkg/
=======
      secure: yZBBCLlJTphpHCezRUxyDny1mBbDw7xFG/2Rwt21A8khKp6KJCxFEYx4k9IihOjO
    artifact: /.*\.*nupkg/
>>>>>>> db2fc72f
<|MERGE_RESOLUTION|>--- conflicted
+++ resolved
@@ -50,11 +50,5 @@
       branch: master
     server: https://www.nuget.org/api/v2/package
     api_key:
-<<<<<<< HEAD
-      secure: qZ6R8U4mtBXFVRhhNLJyRz3bktF/jL5BvzrCQsXcn6ATRQ4YavFP3By8Sg4hYMH5
-    skip_symbols: true
-    artifact: /.*\.nupkg/
-=======
       secure: yZBBCLlJTphpHCezRUxyDny1mBbDw7xFG/2Rwt21A8khKp6KJCxFEYx4k9IihOjO
-    artifact: /.*\.*nupkg/
->>>>>>> db2fc72f
+    artifact: /.*\.*nupkg/